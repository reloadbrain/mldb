# MongoDB Import procedure

The MongoDB Import Procedure type is used to import a MongoDB collection into a
dataset.

## Caveat
- mongodb.dataset will not work on collections having key "_id" that are not
  ObjectIDs. See [MongoDB ObjectID](https://docs.mongodb.com/manual/reference/method/ObjectId/)
- Some less popular BSON types are not supported.
  See [BSON Types](https://docs.mongodb.com/master/reference/bson-types/)
-- Regular Expression
-- DBPointer
-- JavaScript
-- JavaScript (with scope)
-- Min key
-- Max key

## Configuration

![](%%config procedure mongodb.import)

## Example

For this example, we will use a MongoDB database populated with data provided by
the book MongoDB In Action. The zipped json file is available at
[http://mng.bz/dOpd](http://mng.bz/dOpd).

<<<<<<< HEAD
Here we import the zips collection into an MLDB dataset called mongodb_zips.
=======
Here we import the zips collection into an MLDB dataset called `mongodb_zips`.
>>>>>>> 595ab2d0

```python
mldb.post('/v1/procedures', {
    'type' : 'mongodb.import',
    'params' : {
<<<<<<< HEAD
        'connectionScheme': 'mongodb://khan.mldb.ai:11712/zips',
=======
        'connectionScheme': 'mongodb://somehost.mldb.ai:11712/zips',
>>>>>>> 595ab2d0
        'collection': 'zips',
        'outputDataset' : {
            'id' : 'mongodb_zips',
            'type' : 'sparse.mutable'
        }
    }
})
```

We can now query the imported data as we would any other MLDB Dataset.

```python
mldb.query("SELECT * FROM mongodb_zips LIMIT 5")
```
| _id | city | loc.x | loc.y | pop | state | zip |
|-----|------|-------|-------|-----|-------|-----|
| _rowName |
| 57d2f5eb21af5ee9c4e27f08 | 57d2f5eb21af5ee9c4e27f08 | BONDURANT | 110.335287 | 43.223798 | 116 | WY | 82922 |
| 57d2f5eb21af5ee9c4e27f07 | 57d2f5eb21af5ee9c4e27f07 | KAYCEE | 106.563230 | 43.723625 | 876 | WY | 82639 |
| 57d2f5eb21af5ee9c4e27f05 | 57d2f5eb21af5ee9c4e27f05 | CLEARMONT | 106.458071 | 44.661010 | 350 | WY | 82835 |
| 57d2f5eb21af5ee9c4e27f03 | 57d2f5eb21af5ee9c4e27f03 | ARVADA | 106.109191 | 44.689876 | 107 | WY | 82831 |
| 57d2f5eb21af5ee9c4e27f01 | 57d2f5eb21af5ee9c4e27f01 | COKEVILLE | 110.916419 | 42.057983 | 905 | WY | 83114 |

Here we did not provide any named parameter so oid() was used. This is why
<<<<<<< HEAD
_rowName and _id have the same values.
=======
`_rowName` and `_id` have the same values.
>>>>>>> 595ab2d0

Another element to note is how the loc object was imported. The sub object was
disassembled and imported as loc.x and loc.y into MLDB.<|MERGE_RESOLUTION|>--- conflicted
+++ resolved
@@ -25,21 +25,13 @@
 the book MongoDB In Action. The zipped json file is available at
 [http://mng.bz/dOpd](http://mng.bz/dOpd).
 
-<<<<<<< HEAD
-Here we import the zips collection into an MLDB dataset called mongodb_zips.
-=======
 Here we import the zips collection into an MLDB dataset called `mongodb_zips`.
->>>>>>> 595ab2d0
 
 ```python
 mldb.post('/v1/procedures', {
     'type' : 'mongodb.import',
     'params' : {
-<<<<<<< HEAD
-        'connectionScheme': 'mongodb://khan.mldb.ai:11712/zips',
-=======
         'connectionScheme': 'mongodb://somehost.mldb.ai:11712/zips',
->>>>>>> 595ab2d0
         'collection': 'zips',
         'outputDataset' : {
             'id' : 'mongodb_zips',
@@ -64,11 +56,7 @@
 | 57d2f5eb21af5ee9c4e27f01 | 57d2f5eb21af5ee9c4e27f01 | COKEVILLE | 110.916419 | 42.057983 | 905 | WY | 83114 |
 
 Here we did not provide any named parameter so oid() was used. This is why
-<<<<<<< HEAD
-_rowName and _id have the same values.
-=======
 `_rowName` and `_id` have the same values.
->>>>>>> 595ab2d0
 
 Another element to note is how the loc object was imported. The sub object was
 disassembled and imported as loc.x and loc.y into MLDB.