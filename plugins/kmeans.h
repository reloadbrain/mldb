<<<<<<< HEAD
// This file is part of MLDB. Copyright 2015 Datacratic. All rights reserved.
=======
>>>>>>> 8fe9d1c4
/** kmeans.h                                                          -*- C++ -*-
    Jeremy Barnes, 16 December 2014
    Copyright (c) 2014 Datacratic Inc.  All rights reserved.

    This file is part of MLDB. Copyright 2015 Datacratic. All rights reserved.

    K-means algorithm.
*/

#pragma once

<<<<<<< HEAD
#include "mldb/server/dataset.h"
#include "mldb/server/procedure.h"
#include "mldb/server/algorithm.h"
#include "mldb/server/function.h"
#include "mldb/sql/sql_expression.h"
=======
#include "mldb/core/dataset.h"
#include "mldb/core/procedure.h"
#include "mldb/core/function.h"
>>>>>>> 8fe9d1c4
#include "matrix.h"
#include "mldb/types/value_description.h"
#include "mldb/types/optional.h"
#include "metric_space.h"

namespace Datacratic {
namespace MLDB {

struct KmeansConfig : public ProcedureConfig {
    KmeansConfig()
        : numInputDimensions(-1),
          numClusters(10),
          maxIterations(100),
          metric(METRIC_COSINE)
    {
        centroids.withType("embedding");
    }

    InputQuery trainingData;
    Optional<PolyConfigT<Dataset> > output;
    static constexpr char const * defaultOutputDatasetType = "embedding";

    PolyConfigT<Dataset> centroids;
    int numInputDimensions;
    int numClusters;
    int maxIterations;
    MetricSpace metric;

    Utf8String functionName;
};

DECLARE_STRUCTURE_DESCRIPTION(KmeansConfig);



/*****************************************************************************/
/* KMEANS PROCEDURE                                                           */
/*****************************************************************************/

struct KmeansProcedure: public Procedure {
    
    KmeansProcedure(MldbServer * owner,
                   PolyConfig config,
                   const std::function<bool (const Json::Value &)> & onProgress);

    virtual RunOutput run(const ProcedureRunConfig & run,
                          const std::function<bool (const Json::Value &)> & onProgress) const;

    virtual Any getStatus() const;

    KmeansConfig kmeansConfig;
};


/*****************************************************************************/
/* K-MEANS FUNCTION                                                             */
/*****************************************************************************/

struct KmeansFunctionConfig {
    KmeansFunctionConfig()
        : metric(METRIC_COSINE),
          select(SelectExpression::parse("*")),
          when(WhenExpression::TRUE),
          where(SqlExpression::TRUE)
    {
    }
    
    PolyConfigT<Dataset> centroids;        ///< Dataset containing the centroids
    MetricSpace metric;                   ///< Actual metric
    SelectExpression select;               ///< What to select from dataset
    WhenExpression when;  //
    std::shared_ptr<SqlExpression> where;  ///< Which centroids to take
};

DECLARE_STRUCTURE_DESCRIPTION(KmeansFunctionConfig);

struct KmeansFunction: public Function {
    KmeansFunction(MldbServer * owner,
                PolyConfig config,
                const std::function<bool (const Json::Value &)> & onProgress);
    
    virtual Any getStatus() const;
    
    virtual FunctionOutput apply(const FunctionApplier & applier,
                              const FunctionContext & context) const;
    
    /** Describe what the input and output is for this function. */
    virtual FunctionInfo getFunctionInfo() const;
    
    KmeansFunctionConfig functionConfig;
    std::vector<ColumnName> columnNames;

    struct Cluster {
        CellValue clusterName;
        ML::distribution<float> centroid;
    };

    std::vector<Cluster> clusters;
};

} // namespace MLDB
} // namespace Datacratic<|MERGE_RESOLUTION|>--- conflicted
+++ resolved
@@ -1,7 +1,3 @@
-<<<<<<< HEAD
-// This file is part of MLDB. Copyright 2015 Datacratic. All rights reserved.
-=======
->>>>>>> 8fe9d1c4
 /** kmeans.h                                                          -*- C++ -*-
     Jeremy Barnes, 16 December 2014
     Copyright (c) 2014 Datacratic Inc.  All rights reserved.
@@ -13,17 +9,11 @@
 
 #pragma once
 
-<<<<<<< HEAD
-#include "mldb/server/dataset.h"
-#include "mldb/server/procedure.h"
-#include "mldb/server/algorithm.h"
-#include "mldb/server/function.h"
+
 #include "mldb/sql/sql_expression.h"
-=======
 #include "mldb/core/dataset.h"
 #include "mldb/core/procedure.h"
 #include "mldb/core/function.h"
->>>>>>> 8fe9d1c4
 #include "matrix.h"
 #include "mldb/types/value_description.h"
 #include "mldb/types/optional.h"
