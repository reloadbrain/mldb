--- conflicted
+++ resolved
@@ -194,15 +194,11 @@
 {
     auto runProcConf = applyRunConfOverProcConf(tfidfconfig, run);
 
-<<<<<<< HEAD
-    SqlExpressionMldbScope context(server);
-=======
     if (!runProcConf.modelFileUrl.empty()) {
         checkWritability(runProcConf.modelFileUrl.toString(), "modelFileUrl");
     }
 
-    SqlExpressionMldbContext context(server);
->>>>>>> bcb18253
+    SqlExpressionMldbScope context(server);
 
     auto boundDataset = runProcConf.trainingData.stm->from->bind(context);
 
