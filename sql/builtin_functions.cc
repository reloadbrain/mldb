/** builtin_functions.cc
    Jeremy Barnes, 14 June 2015
    This file is part of MLDB. Copyright 2015 Datacratic. All rights reserved.

    Builtin functions for SQL.
*/

#include "mldb/sql/builtin_functions.h"
#include "sql_expression.h"
#include "tokenize.h"
#include "mldb/http/http_exception.h"
#include "mldb/jml/stats/distribution.h"
#include "mldb/jml/stats/distribution_simd.h"
#include "mldb/jml/utils/csv.h"
#include "mldb/types/vector_description.h"
#include "mldb/ml/confidence_intervals.h"
#include "mldb/jml/math/xdiv.h"
#include "mldb/utils/hash.h"
#include "mldb/base/parse_context.h"
#include <boost/lexical_cast.hpp>

#include <boost/regex/icu.hpp>

using namespace std;


namespace Datacratic {
namespace MLDB {
namespace Builtins {

namespace {
    void checkArgsSize(size_t number, size_t expected)
    {
        if (number != expected)
        {
            if (expected != 1)
                throw HttpReturnException(400, "expected " + to_string(expected) + " arguments, got " + to_string(number));
            else
                throw HttpReturnException(400, "expected " + to_string(expected) + " argument, got " + to_string(number));
        }
    }    
}

// Calculate the effective timstamps for an expression involving two
// operands.
static Date calcTs(const ExpressionValue & v1,
                   const ExpressionValue & v2)
{
    return std::max(v1.getEffectiveTimestamp(),
                    v2.getEffectiveTimestamp());
}

typedef BoundFunction (*BuiltinFunction) (const std::vector<BoundSqlExpression> &);
typedef ValuedBoundFunction (*ValuedBuiltinFunction) (const std::vector<BoundSqlExpression> &);

struct RegisterBuiltin {
    template<typename... Names>
    RegisterBuiltin(const BuiltinFunction & function, Names&&... names)
    {
        doRegister(function, std::forward<Names>(names)...);
    }

    void doRegister(const BuiltinFunction & function)
    {
    }

    template<typename... Names>
    void doRegister(const BuiltinFunction & function, std::string name,
                    Names&&... names)
    {
        auto fn = [=] (const Utf8String & str,
                       const std::vector<std::shared_ptr<SqlExpression> > & args,
                       SqlBindingScope & context)
            -> BoundFunction
            {
                try {
                    std::vector<BoundSqlExpression> boundArgs;
                    for (auto& arg : args) {
                        boundArgs.emplace_back(std::move(arg->bind(context)));
                    }
                    
                    BoundFunction result = std::move(function(boundArgs));
                    auto fn = result.exec;
                    result.exec = [=] (const std::vector<BoundSqlExpression> & args,
                                       const SqlRowScope & context)
                    -> ExpressionValue
                    {
                        try {
                            return fn(boundArgs, context);
                        } JML_CATCH_ALL {
                            rethrowHttpException(-1, "Executing builtin function "
                                                 + str + ": " + ML::getExceptionString(),
                                                 "functionName", str,
                                                 "functionArgs", args);
                        }
                    };
                    
                    return result;
                } JML_CATCH_ALL {
                    rethrowHttpException(-1, "Binding builtin function "
                                         + str + ": " + ML::getExceptionString(),
                                         "functionName", str,
                                         "functionArgs", args);
                }
            };
        handles.push_back(registerFunction(Utf8String(name), fn));
        doRegister(function, std::forward<Names>(names)...);
    }

 template<typename... Names>
    RegisterBuiltin(const ValuedBuiltinFunction & function, Names&&... names)
    {
        doRegister(function, std::forward<Names>(names)...);
    }

    void doRegister(const ValuedBuiltinFunction & function)
    {
    }

    template<typename... Names>
    void doRegister(const ValuedBuiltinFunction & function, std::string name,
                    Names&&... names)
    {
        auto fn = [=] (const Utf8String & str,
                       const std::vector<std::shared_ptr<SqlExpression> > & args,
                       SqlBindingScope & context)
            -> BoundFunction
            {
                try {
                    std::vector<BoundSqlExpression> boundArgs;
                    for (auto& arg : args) {
                        boundArgs.emplace_back(std::move(arg->bind(context)));
                    }

                    ValuedBoundFunction valuedBoundFunction = std::move(function(boundArgs));
                    
                    auto fn = [=] (const std::vector<BoundSqlExpression> & args,
                                   const SqlRowScope & context)
                    -> ExpressionValue
                    {
                        try {
                            std::vector<ExpressionValue> evaluatedArgs;
                            for (auto& arg : boundArgs)
                                evaluatedArgs.emplace_back(arg(context));
                            
                            return valuedBoundFunction(evaluatedArgs, context);
                        } JML_CATCH_ALL {
                            rethrowHttpException(-1, "Executing builtin function "
                                                 + str + ": " + ML::getExceptionString(),
                                                 "functionName", str,
                                                 "functionArgs", args);
                        }
                    };
                    
                    return BoundFunction({fn, valuedBoundFunction.resultInfo});
                } JML_CATCH_ALL {
                    rethrowHttpException(-1, "Binding builtin function "
                                         + str + ": " + ML::getExceptionString(),
                                         "functionName", str,
                                         "functionArgs", args);
                }
            };
        handles.push_back(registerFunction(Utf8String(name), fn));
        doRegister(function, std::forward<Names>(names)...);
    }

    std::vector<std::shared_ptr<void> > handles;
};

/*****************************************************************************/
/* UNARY SCALARS                                                             */
/*****************************************************************************/

typedef CellValue (*UnaryScalarFunction) (const CellValue & arg);

/// Register a builtin function that operates on unary scalars with a
/// signature (Atom) -> Atom, to work on scalars, rows or
/// embeddings.

struct RegisterBuiltinUnaryScalar {
    template<typename... Names>
    RegisterBuiltinUnaryScalar(const UnaryScalarFunction & function,
                               std::shared_ptr<ExpressionValueInfo> info,
                               Names&&... names)
    {
        doRegister(function, std::move(info), std::forward<Names>(names)...);
    }

    void doRegister(const UnaryScalarFunction & function)
    {
    }

    typedef ExpressionValue (*Wrapper) (UnaryScalarFunction,
                                        const std::vector<ExpressionValue> & args,
                                        const SqlRowScope & scope);

    static BoundFunction wrap(const Utf8String & functionName,
                              UnaryScalarFunction fn,
                              std::shared_ptr<ExpressionValueInfo> resultInfo,
                              Wrapper wrapper)
    {
        BoundFunction result;
        result.exec =  [=] (const std::vector<ExpressionValue> & args,
                            const SqlRowScope & scope)
            -> ExpressionValue
            {
                try {
                    return wrapper(fn, args, scope);
                } JML_CATCH_ALL {
                    rethrowHttpException(-1, "Executing builtin function "
                                         + functionName
                                         + ": " + ML::getExceptionString(),
                                         "functionName", functionName,
                                         "functionArgs", args);
                }
            };
        result.resultInfo = resultInfo;
        return result;
    }
    
    static ExpressionValue
    applyScalar(UnaryScalarFunction fn,
                const std::vector<ExpressionValue> & args,
                const SqlRowScope & scope)
    {
        return ExpressionValue(fn(args[0].getAtom()),
                               args[0].getEffectiveTimestamp());
    }

    static ExpressionValue
    applyEmbedding(UnaryScalarFunction fn,
                   const std::vector<ExpressionValue> & args,
                   const SqlRowScope & scope)
    {
        std::vector<CellValue> vals1 = args[0].getEmbeddingCell();
        for (auto & v: vals1) {
            v = fn(v);
        }
        
        return ExpressionValue(std::move(vals1),
                               args[0].getEffectiveTimestamp(),
                               args[0].getEmbeddingShape());
    }

    static ExpressionValue
    applyRow(UnaryScalarFunction fn,
             const std::vector<ExpressionValue> & args,
             const SqlRowScope & scope)
    {
        RowValue output;
        auto onVal = [&] (ColumnName columnName,
                          const ColumnName & prefix,
                          const CellValue & val,
                          Date ts)
            {
                output.emplace_back(std::move(columnName),
                                    fn(val),
                                    ts);
                return true;
            };
        args[0].forEachAtom(onVal);
            
        return std::move(output);
    }
    
    static ExpressionValue
    applyUnknown(UnaryScalarFunction fn,
                 const std::vector<ExpressionValue> & args,
                 const SqlRowScope & scope)
    {
        if (args[0].isAtom())
            return applyScalar(fn, args, scope);
        else if (args[0].isEmbedding())
            return applyEmbedding(fn, args, scope);
        else if (args[0].isRow())
            return applyRow(fn, args, scope);
        throw HttpReturnException(500, "applyRow unary scalar for unknown value",
                                  "value", args[0]);
    }
    
    static BoundFunction
    bindScalar(const Utf8String & functionName,
               UnaryScalarFunction fn,
               std::shared_ptr<ExpressionValueInfo> info,
               const std::vector<BoundSqlExpression> & args,
               const SqlBindingScope & scope)
    {
        return wrap(functionName, fn, std::move(info), applyScalar);
    }

    static BoundFunction
    bindEmbedding(const Utf8String & functionName,
                  UnaryScalarFunction fn,
                  std::shared_ptr<ExpressionValueInfo> info,
                  const std::vector<BoundSqlExpression> & args,
                  const SqlBindingScope & scope)
    {
        auto resultInfo
            = std::make_shared<EmbeddingValueInfo>
            (args[0].info->getEmbeddingShape(), info->getEmbeddingType());
        return wrap(functionName, fn, std::move(resultInfo),
                    applyEmbedding);
    }
    
    static BoundFunction
    bindRow(const Utf8String & functionName,
            UnaryScalarFunction fn,
            std::shared_ptr<ExpressionValueInfo> info,
            const std::vector<BoundSqlExpression> & args,
            const SqlBindingScope & scope)
    {
        auto resultInfo
            = std::make_shared<EmbeddingValueInfo>
            (args[0].info->getEmbeddingShape(), info->getEmbeddingType());
        return wrap(functionName, fn, std::move(resultInfo),
                    applyRow);
    }
    
    static BoundFunction
    bindUnknown(const Utf8String & functionName,
                UnaryScalarFunction fn,
                std::shared_ptr<ExpressionValueInfo> info,
                const std::vector<BoundSqlExpression> & args,
                const SqlBindingScope & scope)
    {
        auto resultInfo
            = std::make_shared<AnyValueInfo>();
        return wrap(functionName, fn, std::move(resultInfo),
                    applyUnknown);
    }
    
    template<typename... Names>
    void doRegister(const UnaryScalarFunction & function,
                    std::shared_ptr<ExpressionValueInfo> info,
                    std::string name,
                    Names&&... names)
    {
        auto fn = [=] (const Utf8String & functionName,
                       const std::vector<BoundSqlExpression> & args,
                       const SqlBindingScope & scope)
            -> BoundFunction
            {
                try {
                    checkArgsSize(args.size(), 1);

                    if (args[0].info->isScalar())
                        return bindScalar(functionName, function,
                                          std::move(info), args,
                                          scope);
                    else if (args[0].info->isEmbedding()) {
                        return bindEmbedding(functionName, function,
                                             std::move(info), args,
                                             scope);
                    }
                    else if (args[0].info->isRow()) {
                        return bindRow(functionName, function,
                                       std::move(info), args,
                                       scope);
                    }
                    else {
                        return bindUnknown(functionName, function,
                                           std::move(info), args,
                                           scope);
                    }
                } JML_CATCH_ALL {
                    rethrowHttpException(-1, "Binding builtin function "
                                         + functionName + ": "
                                         + ML::getExceptionString(),
                                         "functionName", functionName,
                                         "functionArgs", args);
                }
                
                ExcAssert(false); // silence bad compiler escape analysis
            };
        handles.push_back(registerFunction(Utf8String(name), fn));
        doRegister(function, std::forward<Names>(names)...);
    }
    
    std::vector<std::shared_ptr<void> > handles;
};


/*****************************************************************************/
/* NUMERIC UNARY SCALARS                                                     */
/*****************************************************************************/

template<typename Op>
struct RegisterBuiltinUnaryNumericScalar: public RegisterBuiltinUnaryScalar {

    static CellValue call(const CellValue & v)
    {
        if (v.empty())
            return v;
        return Op::call(v.toDouble());
    }

    template<typename... Names>
    RegisterBuiltinUnaryNumericScalar(Names&&... names)
        : RegisterBuiltinUnaryScalar(&call,
                                     std::make_shared<Float64ValueInfo>(),
                                     std::forward<Names>(names)...)
    {
    }
};

#define WRAP_UNARY_MATH_OP(name, op)             \
    struct name##Op { static double call(double v) { return op(v); } }; \
    RegisterBuiltinUnaryNumericScalar<name##Op> register##name(#name);


/*****************************************************************************/
/* BINARY SCALARS                                                            */
/*****************************************************************************/

typedef CellValue (*BinaryScalarFunction) (const CellValue & arg1, const CellValue & arg2);

/// Register a builtin function that operates on binary scalars with a
/// signature (Atom, Atom) -> Atom, to work on scalars, rows or
/// embeddings.

struct RegisterBuiltinBinaryScalar {
    template<typename... Names>
    RegisterBuiltinBinaryScalar(const BinaryScalarFunction & function,
                                std::shared_ptr<ExpressionValueInfo> info,
                                Names&&... names)
    {
        doRegister(function, std::move(info), std::forward<Names>(names)...);
    }

    void doRegister(const BinaryScalarFunction & function)
    {
    }

    typedef ExpressionValue (*Wrapper) (BinaryScalarFunction,
                                        const std::vector<ExpressionValue> & args,
                                        const SqlRowScope & scope);

    static BoundFunction wrap(const Utf8String & functionName,
                              BinaryScalarFunction fn,
                              std::shared_ptr<ExpressionValueInfo> resultInfo,
                              Wrapper wrapper)
    {
        BoundFunction result;
        result.exec =  [=] (const std::vector<ExpressionValue> & args,
                            const SqlRowScope & scope)
            -> ExpressionValue
            {
                try {
                    return wrapper(fn, args, scope);
                } JML_CATCH_ALL {
                    rethrowHttpException(-1, "Executing builtin function "
                                         + functionName
                                         + ": " + ML::getExceptionString(),
                                         "functionName", functionName,
                                         "functionArgs", args);
                }
            };
        result.resultInfo = resultInfo;
        return result;
    }
    
    static ExpressionValue
    applyScalarScalar(BinaryScalarFunction fn,
                      const std::vector<ExpressionValue> & args,
                      const SqlRowScope & scope)
    {
        Date ts = calcTs(args[0], args[1]);
        return ExpressionValue(fn(args[0].getAtom(),
                                  args[1].getAtom()),
                               ts);
    }

    static ExpressionValue
    applyScalarEmbedding(BinaryScalarFunction fn,
                         const std::vector<ExpressionValue> & args,
                         const SqlRowScope & scope)
    {
        auto ts = calcTs(args[0], args[1]);
        CellValue v1 = args[0].getAtom();

        std::vector<CellValue> vals2 = args[1].getEmbeddingCell();
        for (auto & v: vals2) {
            v = fn(v, v);
        }
        
        return ExpressionValue(std::move(vals2), ts,
                               args[1].getEmbeddingShape());
    }

    static ExpressionValue
    applyEmbeddingScalar(BinaryScalarFunction fn,
                         const std::vector<ExpressionValue> & args,
                         const SqlRowScope & scope)
    {
        auto ts = calcTs(args[0], args[1]);
        CellValue v2 = args[1].getAtom();

        std::vector<CellValue> vals1 = args[0].getEmbeddingCell();
        for (auto & v: vals1) {
            v = fn(v, v2);
        }
        
        return ExpressionValue(std::move(vals1), ts,
                               args[0].getEmbeddingShape());
    }

    static ExpressionValue
    applyScalarRow(BinaryScalarFunction fn,
                   const std::vector<ExpressionValue> & args,
                   const SqlRowScope & scope)
    {
        Date lts = args[0].getEffectiveTimestamp();
        const CellValue & v1 = args[0].getAtom();

        RowValue output;

        auto onVal = [&] (ColumnName columnName,
                          const ColumnName & prefix,
                          const CellValue & val,
                          Date ts)
            {
                output.emplace_back(std::move(columnName),
                                    fn(v1, val),
                                    std::max(lts, ts));
                return true;
            };
        args[1].forEachAtom(onVal);

        return std::move(output);
    }

    static ExpressionValue
    applyRowScalar(BinaryScalarFunction fn,
                   const std::vector<ExpressionValue> & args,
                   const SqlRowScope & scope)
    {
        Date rts = args[1].getEffectiveTimestamp();
        const CellValue & v2 = args[1].getAtom();

        RowValue output;

        auto onVal = [&] (ColumnName columnName,
                          const ColumnName & prefix,
                          const CellValue & val,
                          Date ts)
            {
                output.emplace_back(std::move(columnName),
                                    fn(val, v2),
                                    std::max(rts, ts));
                return true;
            };
        args[0].forEachAtom(onVal);

        return std::move(output);
    }

    static ExpressionValue
    applyEmbeddingEmbedding(BinaryScalarFunction fn,
                            const std::vector<ExpressionValue> & args,
                            const SqlRowScope & scope)
    {
        auto ts = calcTs(args[0], args[1]);

        std::vector<CellValue> vals1 = args[0].getEmbeddingCell();
        std::vector<CellValue> vals2 = args[1].getEmbeddingCell();

        if (vals1.size() != vals2.size())
            throw HttpReturnException(400, "Attempt to apply function to "
                                      "incompatibly sized embeddings");
        for (size_t i = 0;  i < vals1.size();  ++i)
            vals1[i] = fn(vals1[i], vals2[i]);
        
        return ExpressionValue(std::move(vals1), ts,
                               args[0].getEmbeddingShape());
    }

    static ExpressionValue
    applyRowRow(BinaryScalarFunction fn,
                const std::vector<ExpressionValue> & args,
                const SqlRowScope & scope)
    {
        throw HttpReturnException(500, "Row to row functions not done");
#if 0
        RowValue v1, v2;
        args[0].appendToRow(Coord(), v1);
        args[1].appendToRow(Coord(), v2);

        RowValue output;
        output.reserve(std::max(v1.size(), v2.size()));
        if (v1.size() == v2.size()) {
            for (size_t i = 0;  i < v1.size();  ++i) {
                const ColumnName & n1 = std::get<0>(v1[i]);
                const ColumnName & n2 = std::get<1>(v2[i]);

                if (n1 != n2)
                    break;
            }
                
        }
#endif
    }

    static ExpressionValue
    applyUnknown(BinaryScalarFunction fn,
                 const std::vector<ExpressionValue> & args,
                 const SqlRowScope & scope)
    {
        if (args[0].isAtom()) {
            if (args[1].isAtom())
                return applyScalarScalar(fn, args, scope);
            else if (args[1].isEmbedding())
                return applyScalarEmbedding(fn, args, scope);
            else if (args[1].isRow())
                return applyScalarRow(fn, args, scope);
        }
        else if (args[0].isEmbedding()) {
            if (args[1].isAtom())
                return applyEmbeddingScalar(fn, args, scope);
            else if (args[1].isEmbedding())
                return applyEmbeddingEmbedding(fn, args, scope);
        }
        else if (args[0].isRow()) {
            if (args[1].isAtom())
                return applyRowScalar(fn, args, scope);
            else if (args[1].isRow())
                return applyRowRow(fn, args, scope);
        }

        throw HttpReturnException(400, "Incompatible binary arguments");
    }

    static BoundFunction
    bindScalarScalar(const Utf8String & functionName,
                     BinaryScalarFunction fn,
                     std::shared_ptr<ExpressionValueInfo> info,
                     const std::vector<BoundSqlExpression> & args,
                     const SqlBindingScope & scope)
    {
        return wrap(functionName, fn, std::move(info), applyScalarScalar);
    }

    static BoundFunction
    bindScalarEmbedding(const Utf8String & functionName,
                        BinaryScalarFunction fn,
                        std::shared_ptr<ExpressionValueInfo> info,
                        const std::vector<BoundSqlExpression> & args,
                        const SqlBindingScope & scope)
    {
        auto resultInfo
            = std::make_shared<EmbeddingValueInfo>
            (args[0].info->getEmbeddingShape(),
             info->getEmbeddingType());
        return wrap(functionName, fn, std::move(resultInfo),
                    applyScalarEmbedding);
    }
    
    static BoundFunction
    bindEmbeddingScalar(const Utf8String & functionName,
                        BinaryScalarFunction fn,
                        std::shared_ptr<ExpressionValueInfo> info,
                        const std::vector<BoundSqlExpression> & args,
                        const SqlBindingScope & scope)
    {
        auto resultInfo
            = std::make_shared<EmbeddingValueInfo>
            (args[1].info->getEmbeddingShape(),
             info->getEmbeddingType());
        return wrap(functionName, fn, std::move(resultInfo),
                    applyEmbeddingScalar);
    }
    
    static BoundFunction
    bindEmbeddingEmbedding(const Utf8String & functionName,
                           BinaryScalarFunction fn,
                           std::shared_ptr<ExpressionValueInfo> info,
                           const std::vector<BoundSqlExpression> & args,
                           const SqlBindingScope & scope)
    {
        auto resultInfo
            = std::make_shared<EmbeddingValueInfo>
            (args[0].info->getEmbeddingShape(),
             info->getEmbeddingType());
        return wrap(functionName, fn, std::move(resultInfo),
                    applyEmbeddingEmbedding);
    }
    
    static BoundFunction
    bindScalarRow(const Utf8String & functionName,
                  BinaryScalarFunction fn,
                  std::shared_ptr<ExpressionValueInfo> info,
                  const std::vector<BoundSqlExpression> & args,
                  const SqlBindingScope & scope)
    {
        auto cols = args[1].info->getKnownColumns();
        for (auto & c: cols) {
            c.valueInfo = info;
        }
        auto resultInfo
            = std::make_shared<RowValueInfo>
                (std::move(cols),
                 args[1].info->getSchemaCompleteness());
        return wrap(functionName, fn, std::move(resultInfo),
                    applyScalarRow);
    }
    
    static BoundFunction
    bindRowScalar(const Utf8String & functionName,
                  BinaryScalarFunction fn,
                  std::shared_ptr<ExpressionValueInfo> info,
                  const std::vector<BoundSqlExpression> & args,
                  const SqlBindingScope & scope)
    {
        auto cols = args[0].info->getKnownColumns();
        for (auto & c: cols) {
            c.valueInfo = info;
        }
        auto resultInfo
            = std::make_shared<RowValueInfo>
                (std::move(cols),
                 args[0].info->getSchemaCompleteness());
        return wrap(functionName, fn, std::move(resultInfo),
                    applyRowScalar);
    }
    
    static BoundFunction
    bindRowRow(const Utf8String & functionName,
               BinaryScalarFunction fn,
               std::shared_ptr<ExpressionValueInfo> info,
               const std::vector<BoundSqlExpression> & args,
               const SqlBindingScope & scope)
    {
        throw HttpReturnException(400, "binary function bindRowRow");
    }

    static BoundFunction
    bindUnknown(const Utf8String & functionName,
                BinaryScalarFunction fn,
                std::shared_ptr<ExpressionValueInfo> info,
                const std::vector<BoundSqlExpression> & args,
                const SqlBindingScope & scope)
    {
        auto resultInfo = std::make_shared<AnyValueInfo>();
        return wrap(functionName, fn, std::move(resultInfo),
                    applyUnknown);
    }
    
    template<typename... Names>
    void doRegister(const BinaryScalarFunction & function,
                    std::shared_ptr<ExpressionValueInfo> info,
                    std::string name,
                    Names&&... names)
    {
        auto fn = [=] (const Utf8String & functionName,
                       const std::vector<BoundSqlExpression> & args,
                       const SqlBindingScope & scope)
            -> BoundFunction
            {
                try {
                    checkArgsSize(args.size(), 2);

                    // Simple case... scalar to scalar
                    if (args[0].info->isScalar()
                        && args[1].info->isScalar()) {
                        return bindScalarScalar(functionName, function,
                                                std::move(info), args,
                                                scope);
                    }
                    else if (args[0].info->isScalar()) {
                        if (args[1].info->isEmbedding()) {
                            return bindScalarEmbedding(functionName, function,
                                                       std::move(info), args,
                                                       scope);
                        }
                        else if (args[1].info->isRow()) {
                            return bindScalarRow(functionName, function,
                                                 std::move(info), args,
                                                 scope);
                        }
                    }
                    else if (args[1].info->isScalar()) {
                        if (args[0].info->isEmbedding()) {
                            return bindEmbeddingScalar(functionName, function,
                                                       std::move(info), args,
                                                       scope);
                        }
                        else if (args[0].info->isRow()) {
                            return bindRowScalar(functionName, function,
                                                 std::move(info), args,
                                                 scope);
                        }
                    }
                    else {
                        if (args[0].info->isEmbedding()) {
                            return bindEmbeddingEmbedding(functionName, function,
                                                          std::move(info), args,
                                                          scope);
                        }
                        else if (args[0].info->isRow()) {
                            return bindEmbeddingEmbedding(functionName, function,
                                                          std::move(info), args,
                                                          scope);
                        }
                    }

                    return bindUnknown(functionName, function, std::move(info),
                                       args, scope);
                } JML_CATCH_ALL {
                    rethrowHttpException(-1, "Binding builtin function "
                                         + functionName + ": "
                                         + ML::getExceptionString(),
                                         "functionName", functionName,
                                         "functionArgs", args);
                }
                
                ExcAssert(false); // silence bad compiler escape analysis
            };
    
        handles.push_back(registerFunction(Utf8String(name), fn));
        doRegister(function, std::forward<Names>(names)...);
    }
    
    std::vector<std::shared_ptr<void> > handles;
};

static Date calcTs(const ExpressionValue & v1,
                   const ExpressionValue & v2,
                   const ExpressionValue & v3)
{
    return std::max({ v1.getEffectiveTimestamp(),
                v2.getEffectiveTimestamp(),
                v3.getEffectiveTimestamp()
                });
}

typedef double (*DoubleBinaryFunction)(double, double);

ExpressionValue binaryFunction(const std::vector<ExpressionValue> & args,
                               DoubleBinaryFunction func)
{
    ExcAssertEqual(args.size(), 2);
    const auto v1 = args[0];
    const auto v2 = args[1];
    return ExpressionValue(func(v1.toDouble(), v2.toDouble()), calcTs(v1, v2));
}

<<<<<<< HEAD
typedef double (*DoubleUnaryFunction)(double);

ExpressionValue unaryFunction(const std::vector<ExpressionValue> & args,
                               DoubleUnaryFunction func)
{
    ExcAssertEqual(args.size(), 1);
    const auto v1 = args[0];
    return ExpressionValue(func(v1.toDouble()), v1.getEffectiveTimestamp());
}

=======
>>>>>>> 0dd0be55
ExpressionValue replaceIf(const std::vector<ExpressionValue> & args,
                          std::function<bool(double)> ifFunc)
{
    ExcAssertEqual(args.size(), 2);
    ExcAssert(args[1].isNumber());
       
    if(args[0].isArray() || args[0].isObject()) {
        RowValue rtnRow;
      
        auto onAtom = [&] (const ColumnName & columnName,
                           const ColumnName & prefix,
                           const CellValue & val,
                           Date ts)
            {
                if(!val.isNumber() || !ifFunc(val.toDouble())) { 
                    rtnRow.push_back(make_tuple(columnName, val, ts));
                } 
                else {
                    rtnRow.push_back(make_tuple(columnName, args[1].getAtom(), ts));
                }
                return true;
            };
       
        args[0].forEachAtom(onAtom);
        return ExpressionValue(std::move(rtnRow));
    } 
    else {
        if(!args[0].isNumber() || !ifFunc(args[0].toDouble()))
            return args[0];

        return args[1];
    }
}
       
       
ValuedBoundFunction replaceIfNaN(const std::vector<BoundSqlExpression> & args)
{
    checkArgsSize(args.size(), 2);
    return {[] (const std::vector<ExpressionValue> & args,
                const SqlRowScope & scope) -> ExpressionValue
            {
                return replaceIf(args, [](double d) { return std::isnan(d); });
            },
            std::make_shared<Float64ValueInfo>()};
}

static RegisterBuiltin registerReplaceNaN(replaceIfNaN, "replace_nan", "replaceNan");

ValuedBoundFunction replaceIfInf(const std::vector<BoundSqlExpression> & args)
{
    checkArgsSize(args.size(), 2);
    return {[] (const std::vector<ExpressionValue> & args,
                const SqlRowScope & scope) -> ExpressionValue
            {
                return replaceIf(args, [](double d) { return std::isinf(d); });
            },
            std::make_shared<Float64ValueInfo>()};
}

static RegisterBuiltin registerReplaceInf(replaceIfInf, "replace_inf", "replaceInf");

<<<<<<< HEAD
ValuedBoundFunction power(const std::vector<BoundSqlExpression> & args)
{

    checkArgsSize(args.size(), 2);
    return {[] (const std::vector<ExpressionValue> & args,
                const SqlRowScope & context) -> ExpressionValue
            {
                return binaryFunction(args, std::pow);
            },
            std::make_shared<Float64ValueInfo>()};
=======
CellValue pow(const CellValue & v1, const CellValue & v2)
{
    return ::pow(v1.toDouble(), v2.toDouble());
>>>>>>> 0dd0be55
}

static RegisterBuiltinBinaryScalar
registerPow(pow, std::make_shared<Float64ValueInfo>(), "pow");
static RegisterBuiltinBinaryScalar
registerPower(pow, std::make_shared<Float64ValueInfo>(), "power");

<<<<<<< HEAD
ValuedBoundFunction abs(const std::vector<BoundSqlExpression> & args)
{

    checkArgsSize(args.size(), 1);
    return {[] (const std::vector<ExpressionValue> & args,
                const SqlRowScope & context) -> ExpressionValue
            {
                return unaryFunction(args, std::abs);
            },
            std::make_shared<Float64ValueInfo>()};
}

static RegisterBuiltin registerAbs(abs, "abs");

ValuedBoundFunction sqrt(const std::vector<BoundSqlExpression> & args)
{
    checkArgsSize(args.size(), 1);
    return {[] (const std::vector<ExpressionValue> & args,
                const SqlRowScope & context) -> ExpressionValue
            {
                ExcAssertEqual(args.size(), 1);
                double v = args[0].toDouble();
                //complex numbers not yet supported :-)
                if (v < 0)
                    throw HttpReturnException(400, "sqrt function supports non-negative numbers only");

                return ExpressionValue(std::sqrt(v),
                                       args[0].getEffectiveTimestamp());
            },
            std::make_shared<Float64ValueInfo>()};
=======
CellValue mod(const CellValue & v1, const CellValue & v2)
{
    return v1.toInt() % v2.toInt();
>>>>>>> 0dd0be55
}

static RegisterBuiltinBinaryScalar
registerMod(mod, std::make_shared<IntegerValueInfo>(), "mod");

<<<<<<< HEAD
ValuedBoundFunction mod(const std::vector<BoundSqlExpression> & args)
{
    checkArgsSize(args.size(), 2);
    return {[] (const std::vector<ExpressionValue> & args,
                const SqlRowScope & context) -> ExpressionValue
            {
                ExcAssertEqual(args.size(), 2);
                ExcAssert(args[0].isInteger());
                ExcAssert(args[1].isInteger());
                return ExpressionValue(args[0].toInt() % args[1].toInt(), calcTs(args[0], args[1]));
            },
            std::make_shared<Float64ValueInfo>()};
}

    
static RegisterBuiltin registerMod(mod, "mod");

ValuedBoundFunction ceil(const std::vector<BoundSqlExpression> & args)
{
    checkArgsSize(args.size(), 1);
    return {[] (const std::vector<ExpressionValue> & args,
                const SqlRowScope & context) -> ExpressionValue
            {
                return unaryFunction(args, std::ceil);
            },
            std::make_shared<Float64ValueInfo>()};
}

static RegisterBuiltin registerCeil(ceil, "ceil", "ceiling");

ValuedBoundFunction floor(const std::vector<BoundSqlExpression> & args)
{
    checkArgsSize(args.size(), 1);
    return {[] (const std::vector<ExpressionValue> & args,
                const SqlRowScope & context) -> ExpressionValue
            {
                return unaryFunction(args, std::floor);
            },
            std::make_shared<Float64ValueInfo>()};
}

static RegisterBuiltin registerFloor(floor, "floor");

ValuedBoundFunction ln(const std::vector<BoundSqlExpression> & args)
{

    checkArgsSize(args.size(), 1);
    return {[] (const std::vector<ExpressionValue> & args,
                const SqlRowScope & context) -> ExpressionValue
            {
                ExcAssertEqual(args.size(), 1);
                double v = args[0].toDouble();
                if (v <= 0)
                    throw HttpReturnException(400, "ln function supports positive numbers only");

                return ExpressionValue(std::log(v),
                                       args[0].getEffectiveTimestamp());
            },
            std::make_shared<Float64ValueInfo>()};
}

static RegisterBuiltin registerLn(ln, "ln");


ValuedBoundFunction exp(const std::vector<BoundSqlExpression> & args)
{
    checkArgsSize(args.size(), 1);
    return {[] (const std::vector<ExpressionValue> & args,
                const SqlRowScope & context) -> ExpressionValue
            {
                return unaryFunction(args, std::exp);
            },
            std::make_shared<Float64ValueInfo>()};
}

static RegisterBuiltin registerExp(exp, "exp");

ValuedBoundFunction quantize(const std::vector<BoundSqlExpression> & args)
{

    checkArgsSize(args.size(), 2);
    return {[] (const std::vector<ExpressionValue> & args,
                const SqlRowScope & context) -> ExpressionValue
            {
                ExcAssertEqual(args.size(), 2);
                double v1 = args[0].toDouble();
                double v2 = args[1].toDouble();
                long long ratio = std::llround(v1 / v2);
                return ExpressionValue(ratio * v2, calcTs(args[0], args[1]));
            },
            std::make_shared<Float64ValueInfo>()};
}

static RegisterBuiltin registerQuantize(quantize, "quantize");

=======
double ln(double v)
{
    if (v <= 0)
        throw HttpReturnException(400, "ln function supports positive numbers only");
    
    return std::log(v);
}

double sqrt(double v)
{
    if (v < 0)
        throw HttpReturnException(400, "sqrt function supports positive numbers only");
    
    return std::sqrt(v);
}

WRAP_UNARY_MATH_OP(ceil, std::ceil);
WRAP_UNARY_MATH_OP(floor, std::floor);
WRAP_UNARY_MATH_OP(exp, std::exp);
WRAP_UNARY_MATH_OP(abs, std::abs);
WRAP_UNARY_MATH_OP(sin, std::sin);
WRAP_UNARY_MATH_OP(cos, std::cos);
WRAP_UNARY_MATH_OP(tan, std::tan);
WRAP_UNARY_MATH_OP(asin, std::asin);
WRAP_UNARY_MATH_OP(acos, std::acos);
WRAP_UNARY_MATH_OP(atan, std::atan);
WRAP_UNARY_MATH_OP(ln, Builtins::ln);
WRAP_UNARY_MATH_OP(sqrt, Builtins::sqrt);

CellValue quantize(const CellValue & x, const CellValue & q)
{
    double v1 = x.toDouble();
    double v2 = q.toDouble();
    double ratio = ::round(v1 / v2);
    return ratio * v2;
}

static RegisterBuiltinBinaryScalar
registerQuantize(quantize, std::make_shared<Float64ValueInfo>(), "quantize");

#ifdef THIS_MUST_BE_CLARIFIED_FIRST
BoundFunction cardinality(const std::vector<BoundSqlExpression> & args)
{
    checkArgsSize(args.size(), 1);

    return {[] (const std::vector<ExpressionValue> & args,
                const SqlRowScope & scope) -> ExpressionValue
            {
                ExcAssertEqual(args.size(), 1);
                double v = args[0].toDouble();
                return ExpressionValue(std::sqrt(v),
                                       args[0].getEffectiveTimestamp());
            },
            std::make_shared<Float64ValueInfo>()};
}

static RegisterBuiltin registerCardinality(cardinality, "cardinality");
#endif

>>>>>>> 0dd0be55
const float confidence = 0.8;
const float two_sided_alpha = (1-confidence) / 2;
ConfidenceIntervals cI(two_sided_alpha, "wilson");

ValuedBoundFunction binomial_ub_80(const std::vector<BoundSqlExpression> & args)
{
    checkArgsSize(args.size(), 2);
    return {[] (const std::vector<ExpressionValue> & args,
                const SqlRowScope & scope) -> ExpressionValue
            {
                ExcAssertEqual(args.size(), 2);
                ExcAssert(args[0].isInteger());
                int64_t trials = args[0].toInt();
                int64_t successes = args[1].toInt();
                return ExpressionValue(cI.binomialUpperBound(trials, successes),
                                       calcTs(args[0], args[1]));
            },
            std::make_shared<Float64ValueInfo>()};
}

ValuedBoundFunction binomial_lb_80(const std::vector<BoundSqlExpression> & args)
{
    checkArgsSize(args.size(), 2);
    return {[] (const std::vector<ExpressionValue> & args,
                const SqlRowScope & scope) -> ExpressionValue
            {
                ExcAssertEqual(args.size(), 2);
                ExcAssert(args[0].isInteger());
                ExcAssert(args[1].isInteger());
                int64_t trials = args[0].toInt();
                int64_t successes = args[1].toInt();
                return ExpressionValue(cI.binomialLowerBound(trials, successes),
                                       calcTs(args[0], args[1]));
            },
            std::make_shared<Float64ValueInfo>()};
}
    
static RegisterBuiltin registerBinUb80(binomial_ub_80, "binomial_ub_80");
static RegisterBuiltin registerBinLb80(binomial_lb_80, "binomial_lb_80");

ValuedBoundFunction implicit_cast(const std::vector<BoundSqlExpression> & args)
{
    /* Take any string values, and those that can be numbers are numbers,
       and those that have an empty string are null.
    */

    checkArgsSize(args.size(), 1);
        
    return {[] (const std::vector<ExpressionValue> & args,
                const SqlRowScope & scope) -> ExpressionValue
            {
                ExcAssertEqual(args.size(), 1);
                if (!args[0].isString()) {
                    return args[0];
                }
                else return ExpressionValue(CellValue::parse(args[0].toUtf8String()),
                                            args[0].getEffectiveTimestamp());
            },
            std::make_shared<AtomValueInfo>()};
}

static RegisterBuiltin registerImplicitCast(implicit_cast, "implicit_cast", "implicitCast");

ValuedBoundFunction regex_replace(const std::vector<BoundSqlExpression> & args)
{ 
    // regex_replace(string, regex, replacement)
    checkArgsSize(args.size(), 3);

    Utf8String regexStr = args[1].constantValue().toUtf8String();

    boost::u32regex regex = boost::make_u32regex(regexStr.rawData());

    return {[=] (const std::vector<ExpressionValue> & args,
                 const SqlRowScope & scope) -> ExpressionValue
            {
                ExcAssertEqual(args.size(), 3);

                if (args[0].empty() || args[2].empty())
                    return ExpressionValue::null(calcTs(args[0], args[1], args[2]));

                std::basic_string<char32_t> matchStr = args[0].toWideString();
                std::basic_string<char32_t> replacementStr = args[2].toWideString();

                std::basic_string<int32_t>
                    matchStr2(matchStr.begin(), matchStr.end());
                std::basic_string<int32_t>
                    replacementStr2(replacementStr.begin(), replacementStr.end());

                auto result = boost::u32regex_replace(matchStr2, regex, replacementStr2);
                std::basic_string<char32_t> result2(result.begin(), result.end());

                return ExpressionValue(result2, calcTs(args[0], args[1], args[2]));
            },
            std::make_shared<Utf8StringValueInfo>()};
}

static RegisterBuiltin registerRegexReplace(regex_replace, "regex_replace");

ValuedBoundFunction regex_match(const std::vector<BoundSqlExpression> & args)
{ 
    // regex_match(string, regex)
    checkArgsSize(args.size(), 2);

    Utf8String regexStr = args[1].constantValue().toUtf8String();

    boost::u32regex regex = boost::make_u32regex(regexStr.rawData());

    return {[=] (const std::vector<ExpressionValue> & args,
                 const SqlRowScope & scope) -> ExpressionValue
            {
                // TODO: should be able to pass utf-8 string directly in

                ExcAssertEqual(args.size(), 2);

                if (args[0].empty())
                    return ExpressionValue::null(calcTs(args[0], args[1]));
                    
                std::basic_string<char32_t> matchStr = args[0].toWideString();

                auto result = boost::u32regex_match(matchStr.begin(), matchStr.end(),
                                                    regex);
                return ExpressionValue(result, calcTs(args[0], args[1]));
            },
            std::make_shared<BooleanValueInfo>()};
}

static RegisterBuiltin registerRegexMatch(regex_match, "regex_match");

ValuedBoundFunction regex_search(const std::vector<BoundSqlExpression> & args)
{ 
    // regex_search(string, regex)
    checkArgsSize(args.size(), 2);

    Utf8String regexStr = args[1].constantValue().toUtf8String();

    boost::u32regex regex = boost::make_u32regex(regexStr.rawData());

    return {[=] (const std::vector<ExpressionValue> & args,
                 const SqlRowScope & scope) -> ExpressionValue
            {
                // TODO: should be able to pass utf-8 string directly in

                ExcAssertEqual(args.size(), 2);

                if (args[0].empty())
                    return ExpressionValue::null(calcTs(args[0], args[1]));

                std::basic_string<char32_t> searchStr = args[0].toWideString();

                auto result
                    = boost::u32regex_search(searchStr.begin(), searchStr.end(),
                                             regex);
                return ExpressionValue(result, calcTs(args[0], args[1]));
            },
            std::make_shared<BooleanValueInfo>()};
}

static RegisterBuiltin registerRegexSearch(regex_search, "regex_search");

ValuedBoundFunction when(const std::vector<BoundSqlExpression> & args)
{
    // Tell us when an expression happened, ie extract its timestamp and return
    // as its value

    checkArgsSize(args.size(), 1);
    return {[=] (const std::vector<ExpressionValue> & args,
                 const SqlRowScope & scope) -> ExpressionValue
            {
                ExcAssertEqual(args.size(), 1);
                auto ts = args[0].getEffectiveTimestamp();
                return ExpressionValue(ts, ts);
            },
            std::make_shared<TimestampValueInfo>()};
}

static RegisterBuiltin registerWhen(when, "when");

ValuedBoundFunction min_timestamp(const std::vector<BoundSqlExpression> & args)
{
    // Tell us when an expression happened, ie extract its timestamp and return
    // as its value


    checkArgsSize(args.size(), 1);
    return {[=] (const std::vector<ExpressionValue> & args,
                 const SqlRowScope & scope) -> ExpressionValue
            {
                ExcAssertEqual(args.size(), 1);
                return ExpressionValue(args[0].getMinTimestamp(),
                                       args[0].getEffectiveTimestamp());
            },
            std::make_shared<TimestampValueInfo>()};
}

static RegisterBuiltin register_min_timestamp(min_timestamp, "min_timestamp");

ValuedBoundFunction max_timestamp(const std::vector<BoundSqlExpression> & args)
{
    // Tell us when an expression happened, ie extract its timestamp and return
    // as its value

    checkArgsSize(args.size(), 1);
    return {[=] (const std::vector<ExpressionValue> & args,
                 const SqlRowScope & scope) -> ExpressionValue
            {
                ExcAssertEqual(args.size(), 1);
                return ExpressionValue(args[0].getMaxTimestamp(),
                                       args[0].getEffectiveTimestamp());
            },
            std::make_shared<TimestampValueInfo>()};
}

static RegisterBuiltin register_max_timestamp(max_timestamp, "max_timestamp");

ValuedBoundFunction toTimestamp(const std::vector<BoundSqlExpression> & args)
{
    // Return a timestamp coerced from the expression
    checkArgsSize(args.size(), 1);
    return {[=] (const std::vector<ExpressionValue> & args,
                 const SqlRowScope & scope) -> ExpressionValue
            {
                ExcAssertEqual(args.size(), 1);
                return ExpressionValue(args[0].coerceToTimestamp(),
                                       args[0].getEffectiveTimestamp());
            },
            std::make_shared<TimestampValueInfo>()};
}

static RegisterBuiltin registerToTimestamp(toTimestamp, "to_timestamp");

ValuedBoundFunction at(const std::vector<BoundSqlExpression> & args)
{
    // Return an expression but with the timestamp modified to something else

    checkArgsSize(args.size(), 2);
    return {[=] (const std::vector<ExpressionValue> & args,
                 const SqlRowScope & scope) -> ExpressionValue
            {
                ExcAssertEqual(args.size(), 2);
                ExpressionValue result = args[0];
                result.setEffectiveTimestamp(args[1].coerceToTimestamp().toTimestamp());
                return result;
            },
            args[0].info};
}

static RegisterBuiltin registerAt(at, "at");

ValuedBoundFunction now(const std::vector<BoundSqlExpression> & args)
{
    // Return the current time as a timestamp

    checkArgsSize(args.size(), 0);
    return {[=] (const std::vector<ExpressionValue> & args,
                 const SqlRowScope & scope) -> ExpressionValue
            {
                ExcAssertEqual(args.size(), 0);
                ExpressionValue result(Date::now(), Date::negativeInfinity());
                return result;
            },
            std::make_shared<TimestampValueInfo>()};
}

static RegisterBuiltin registerNow(now, "now");

BoundFunction temporal_min(const std::vector<BoundSqlExpression> & args)
{
    return {[] (const std::vector<BoundSqlExpression> & args,
                const SqlRowScope & context) -> ExpressionValue
            {
                ExcAssertEqual(args.size(), 1);
                return args[0](context, GET_EARLIEST);
            },
            args[0].info};
}

static RegisterBuiltin registerTempMin(temporal_min, "temporal_min");

ValuedBoundFunction date_part(const std::vector<BoundSqlExpression> & args)
{
    // extract the requested part of a timestamp

    if (args.size() < 2 || args.size() > 3)
        throw HttpReturnException(400, "takes between two and three arguments, got " + to_string(args.size()));

    std::string timeUnitStr = args[0].constantValue().toString();

    TimeUnit timeUnit = ParseTimeUnit(timeUnitStr);

    bool constantTimezone(false);
    int constantMinute(0);
    if (args.size() == 3 && args[2].metadata.isConstant) {
        const auto& constantValue = args[2].constantValue();
        if (!constantValue.isString()) {
            throw HttpReturnException(400, "date_part expected a string as third argument, got " + constantValue.coerceToString().toUtf8String());
        }

        Iso8601Parser timeZoneParser(constantValue.coerceToString().toString());

        constantMinute = timeZoneParser.expectTimezone();
        constantTimezone = true;
    }

    return {[=] (const std::vector<ExpressionValue> & args,
                 const SqlRowScope & scope) -> ExpressionValue
            {
                ExcAssert(args.size() >= 2);
                ExcAssert(args.size() <= 3);

                Date date = args[1].coerceToTimestamp().toTimestamp();

                if (args.size() == 3) {
                    if (constantTimezone) {
                        date.addMinutes(constantMinute);
                    }
                    else {
                        const ExpressionValue& timezoneoffsetEV = args[2];
                        if (!timezoneoffsetEV.isString()) {
                            throw HttpReturnException(400, "date_part expected a string as third argument, got " + timezoneoffsetEV.coerceToString().toUtf8String());
                        }

                        Iso8601Parser timeZoneParser(timezoneoffsetEV.toString());

                        int timezoneOffset = timeZoneParser.expectTimezone();
                        date.addMinutes(timezoneOffset);
                    }      
                }

                int value = date.get(timeUnit);

                ExpressionValue result(value, Date::negativeInfinity());
                return result;
            },
            std::make_shared<IntegerValueInfo>()};
}

static RegisterBuiltin registerDate_Part(date_part, "date_part");

ValuedBoundFunction date_trunc(const std::vector<BoundSqlExpression> & args)
{
    // extract the requested part of a timestamp

    if (args.size() < 2 || args.size() > 3)
        throw HttpReturnException(400, "takes between two and three arguments, got " + to_string(args.size()));

    std::string timeUnitStr = args[0].constantValue().toString();

    TimeUnit timeUnit = ParseTimeUnit(timeUnitStr);

    bool constantTimezone(false);
    int constantMinute(0);
    if (args.size() == 3 && args[2].metadata.isConstant) {
        const auto& constantValue = args[2].constantValue();
        if (!constantValue.isString()) {
            throw HttpReturnException(400, "date_trunc expected a string as third argument, got " + constantValue.coerceToString().toUtf8String());
        }

        Iso8601Parser timeZoneParser(constantValue.coerceToString().toString());

        constantMinute = timeZoneParser.expectTimezone();
        constantTimezone = true;
    }

    return {[=] (const std::vector<ExpressionValue> & args,
                 const SqlRowScope & scope) -> ExpressionValue
            {
                ExcAssert(args.size() >= 2);
                ExcAssert(args.size() <= 3);

                Date date = args[1].coerceToTimestamp().toTimestamp();

                if (args.size() == 3) {
                    if (constantTimezone) {
                        date.addMinutes(constantMinute);
                    }
                    else {
                        const ExpressionValue& timezoneoffsetEV = args[2];
                        if (!timezoneoffsetEV.isString()) {
                            throw HttpReturnException(400, "date_trunc expected a string as third argument, got " + timezoneoffsetEV.coerceToString().toUtf8String());
                        }

                        Iso8601Parser timeZoneParser(timezoneoffsetEV.toString());

                        int timezoneOffset = timeZoneParser.expectTimezone();
                        date.addMinutes(timezoneOffset);
                    }     
                }

                Date value = date.trunc(timeUnit);

                ExpressionValue result(value, Date::negativeInfinity());
                return result;
            },
            std::make_shared<TimestampValueInfo>()};
}

static RegisterBuiltin registerdate_trunc(date_trunc, "date_trunc");

void normalize(ML::distribution<float>& val, double p)
{
    if (p <= 0.0 || !isfinite(p))
       throw HttpReturnException(500, "Invalid power for normalize() function",
                                  "p", p);

    if (p == 0) {
        double n = 1.0 / (val != 0).total();
        for (auto & v: val)
            if (v != 0)
                v = n;
    }
    else if (p == 2) {
        val /= val.two_norm();
    }
    else if (p == 1) {
        val /= val.total();
    }
    else if (p == INFINITY) {
        val /= val.max();
    }
    else {
        double total = 0.0;
        for (float f: val) {
            total += powf(f, p);
        }
        total = std::pow(total, 1.0 / p);

        val /= total;
    }
}

ValuedBoundFunction normalize(const std::vector<BoundSqlExpression> & args)
{
    // Get the current row as an embedding, and return a normalized version
    // of it.

    checkArgsSize(args.size(), 2);

    // TODO: improve performance by getting the embedding directly

    // As an input we get an embedding, which should have a fixed
    // number of values.  Check that's the case.
    auto vectorInfo = args[0].info;

    if (!vectorInfo->isScalar())
    {
        ssize_t numDims = -1; //if its a row we dont know the number of dimensions the embedding is going to have

        if (vectorInfo->isEmbedding())
        {
            return {[=] (const std::vector<ExpressionValue> & args,
                 const SqlRowScope & scope) -> ExpressionValue
            {
                    // Get it as an embedding
                    ML::distribution<float> val = args.at(0).getEmbedding();
                    Date ts = args.at(0).getEffectiveTimestamp();
                    double p = args.at(1).toDouble();

                    normalize(val, p);

                    ExpressionValue result(std::move(val),
                                           ts,
                                           args.at(0).getEmbeddingShape());

                    return std::move(result);
         
            },
                    std::make_shared<EmbeddingValueInfo>
                        (vectorInfo->getEmbeddingShape(), ST_FLOAT32)};
        }    
        else
        {
            if (vectorInfo->isRow() && (args[0].info->getSchemaCompleteness() == SCHEMA_OPEN))
                throw HttpReturnException(500, "Can't normalize a row with unknown columns"); 
        
            auto columnNames = std::make_shared<std::vector<ColumnName> >();

            std::vector<KnownColumn> columns = args[0].info->getKnownColumns();
            for (auto & c: columns)
               columnNames->emplace_back(c.columnName);

             return {[=] (const std::vector<ExpressionValue> & args,
                 const SqlRowScope & scope) -> ExpressionValue
            {
                // Get it as an embedding
                ML::distribution<float> val = args[0].getEmbedding();
                Date ts = args[0].getEffectiveTimestamp();
                double p = args[1].toDouble();

                normalize(val, p);

                ExpressionValue result(std::move(val),
                                       columnNames,
                                       ts);

                 return std::move(result);
            },
                     std::make_shared<EmbeddingValueInfo>(numDims)};
    
        }
<<<<<<< HEAD
        else
        {
            const EmbeddingValueInfo* embeddingInfo = dynamic_cast<EmbeddingValueInfo*>(vectorInfo.get());
            if (embeddingInfo)
                numDim = embeddingInfo->numDims;

            return {[=] (const std::vector<ExpressionValue> & args,
                 const SqlRowScope & context) -> ExpressionValue
            {
                    // Get it as an embedding
                    ML::distribution<float> val = args[0].getEmbedding();
                    Date ts = args[0].getEffectiveTimestamp();
                    double p = args[1].toDouble();

                    normalize(val, p);

                    ExpressionValue result(std::move(val),
                                               ts);

                    return std::move(result);
         
            },
            std::make_shared<EmbeddingValueInfo>(numDim)};
        }    
=======
>>>>>>> 0dd0be55
    }
    else
    {
        throw HttpReturnException(500, "Can't normalize something that's not a row or embedding");
    }
        
}

static RegisterBuiltin registerNormalize(normalize, "normalize");

ValuedBoundFunction norm(const std::vector<BoundSqlExpression> & args)
{
    // Get the current row as an embedding, and return a normalized version
    // of it.

    checkArgsSize(args.size(), 2);
    return {[=] (const std::vector<ExpressionValue> & args,
                 const SqlRowScope & scope) -> ExpressionValue
            {
                // Get it as an embedding
                ML::distribution<float> val = args[0].getEmbedding();
                Date ts = args[0].getEffectiveTimestamp();

                double p = args[1].toDouble();

                if (p == 0.0) {
                    return ExpressionValue((val != 0.0).total(), ts);
                }
                else if (p == INFINITY) {
                    return ExpressionValue(val.max(), ts);
                }
                else if (p <= 0.0 || !isfinite(p))
                    throw HttpReturnException(500, "Invalid power for norm() function",
                                              "p", p);
                else if (p == 1) {
                    return ExpressionValue(val.total(), ts);
                }
                else if (p == 2) {
                    return ExpressionValue(val.two_norm(), ts);
                }
                else {
                    double total = 0.0;
                    for (float f: val) {
                        total += powf(f, p);
                    }
                    total = std::pow(total, 1.0 / p);

                    return ExpressionValue(total, ts);
                }
            },
            std::make_shared<Float64ValueInfo>()};
        
}
static RegisterBuiltin registerNorm(norm, "norm");


ValuedBoundFunction parse_sparse_csv(const std::vector<BoundSqlExpression> & args)
{
    // Comma separated list, first is row name, rest are row columns

    if (args.size() == 0)
        throw HttpReturnException(400, "takes at least 1 argument, got " + to_string(args.size()));

    return {[=] (const std::vector<ExpressionValue> & args,
                 const SqlRowScope & scope) -> ExpressionValue
            {
                std::string str = args[0].toString();
                Date ts = args[0].getEffectiveTimestamp();

                int skip = 1;
                if (args.size() >= 2)
                    skip = args[1].toInt();
                char separator = ',';
                if (args.size() >= 3) {
                    string s = args[2].toString();
                    if (s.length() != 1)
                        throw HttpReturnException(400,
                                                  "Separator for parse_sparse_csv should be a single character",
                                                  "separator", s,
                                                  "args", args);
                }
                CellValue val(1);
                if (args.size() >= 4)
                    val = args[3].getAtom();

                std::string filename = str;
                if (args.size() >= 5)
                    filename = args[4].toString();
                int line = 1;
                if (args.size() >= 6)
                    line = args[5].toInt();

                int col = 1;
                if (args.size() >= 7)
                    col = args[6].toInt();

                // TODO: support UTF-8
                ML::Parse_Context pcontext(filename, 
                                           str.c_str(), str.length(), line, col);
                    
                vector<string> fields = ML::expect_csv_row(pcontext, -1, separator);
                    
                RowValue row;
                row.reserve(fields.size() - 1);
                for (unsigned i = 1;  i < fields.size();  ++i) {
                    row.emplace_back(ColumnName(fields[i]),
                                     val,
                                     ts);
                                         
                }

                return ExpressionValue(std::move(row));
            },
            std::make_shared<UnknownRowValueInfo>()};
}

static RegisterBuiltin registerParseSparseCsv(parse_sparse_csv, "parse_sparse_csv");


ValuedBoundFunction parse_json(const std::vector<BoundSqlExpression> & args)
{
    if (args.size() != 1)
        throw HttpReturnException(400, "parse_json function takes 1 argument");

    return {[=] (const std::vector<ExpressionValue> & args,
                 const SqlRowScope & scope) -> ExpressionValue
            {
                ExcAssertEqual(args.size(), 1);
                auto val = args[0];
                Utf8String str = val.toUtf8String();
                StreamingJsonParsingContext parser(str.rawString(),
                                                   str.rawData(),
                                                   str.rawLength());
                return ExpressionValue::
                    parseJson(parser, val.getEffectiveTimestamp(),
                              PARSE_ARRAYS);
            },
            std::make_shared<AnyValueInfo>()
            };
}

static RegisterBuiltin registerJsonDecode(parse_json, "parse_json");


ValuedBoundFunction get_bound_unpack_json(const std::vector<BoundSqlExpression> & args) 
{
    // Comma separated list, first is row name, rest are row columns
    checkArgsSize(args.size(), 1);

    return {[=] (const std::vector<ExpressionValue> & args,
                 const SqlRowScope & scope) -> ExpressionValue
            {
                ExcAssertEqual(args.size(), 1);
                auto val = args.at(0);
                Utf8String str = val.toUtf8String();
                Date ts = val.getEffectiveTimestamp();

                StreamingJsonParsingContext parser(str.rawString(),
                                                   str.rawData(),
                                                   str.rawLength());

                if (!parser.isObject())
                    throw HttpReturnException(400, "JSON passed to unpack_json must be an object",
                                              "json", str);
                
                return ExpressionValue::
                    parseJson(parser, val.getEffectiveTimestamp(),
                              ENCODE_ARRAYS);
            },
            std::make_shared<UnknownRowValueInfo>()};
}

static RegisterBuiltin registerUnpackJson(get_bound_unpack_json, "unpack_json");


void
ParseTokenizeArguments(Utf8String& splitchar, Utf8String& quotechar,
                       int& offset, int& limit, int& min_token_length,
                       ML::distribution<float, std::vector<float> > & ngram_range,
                       Utf8String& values, 
                       bool check[7], const ExpressionValue::Row & argRow)
{
    auto assertArg = [&] (size_t field, const string & name)
        {
            if (check[field])
                throw HttpReturnException(400, "Argument " + name + " is specified more than once");
            check[field] = true;
        };

    for (auto& arg : argRow) {
        const ColumnName& columnName = std::get<0>(arg);
        if (columnName == ColumnName("splitchars")) {
            assertArg(0, "splitchars");
            splitchar = std::get<1>(arg).toUtf8String();
        }
        else if (columnName == ColumnName("quotechar")) {
            assertArg(1, "quotechar");
            quotechar = std::get<1>(arg).toUtf8String();
        }
        else if (columnName == ColumnName("offset")) {
            assertArg(2, "offset");
            offset = std::get<1>(arg).toInt();
        }
        else if (columnName == ColumnName("limit")) {
            assertArg(3, "limit");
            limit = std::get<1>(arg).toInt();
        }
        else if (columnName == ColumnName("value")) {
            assertArg(4, "value");
            values = std::get<1>(arg).toUtf8String();
        }
        else if (columnName == ColumnName("min_token_length")) {
            assertArg(5, "min_token_length");
            min_token_length = std::get<1>(arg).toInt();
        }
        else if (columnName == ColumnName("ngram_range")) {
            assertArg(6, "ngram_range");
            ngram_range = std::get<1>(arg).getEmbedding(2);
        }
        else {
            throw HttpReturnException(400, "Unknown argument in tokenize", "argument", columnName);
        }
    }
}

ValuedBoundFunction tokenize(const std::vector<BoundSqlExpression> & args)
{
    if (args.size() == 0)
        throw HttpReturnException(400, "requires at least one argument");

    if (args.size() > 2)
        throw HttpReturnException(400, "requires at most two arguments");


    // Comma separated list, first is row name, rest are row columns
    return {[=] (const std::vector<ExpressionValue> & args,
                 const SqlRowScope & scope) -> ExpressionValue
            {
                Date ts = args[0].getEffectiveTimestamp();

                Utf8String text = args[0].toUtf8String();

                Utf8String splitchar = ",";
                Utf8String quotechar = "\"";
                int offset = 0;
                int limit = -1;
                int min_token_length = 1;
                ML::distribution<float, std::vector<float> > ngram_range = {1, 1};
                Utf8String values = "";
                bool check[] = {false, false, false, false, false, false, false};
                
                if (args.size() == 2)
                    ParseTokenizeArguments(splitchar, quotechar, offset, limit,
                                           min_token_length, ngram_range, values, 
                                           check, args.at(1).getRow());

                ML::Parse_Context pcontext(text.rawData(), text.rawData(), text.rawLength());

                std::unordered_map<Utf8String, int> bagOfWords;

                tokenize(bagOfWords, pcontext, splitchar, quotechar, offset, limit,
                        min_token_length, ngram_range);

                RowValue row;
                row.reserve(bagOfWords.size());

                auto it = bagOfWords.begin();

                while (it != bagOfWords.end()) {
                    if (check[4]) //values
                    {
                        row.emplace_back(ColumnName(it->first),
                                     values,
                                     ts);
                        ++it;
                    }
                    else
                    {
                        row.emplace_back(ColumnName(it->first),
                                     it->second,
                                     ts);
                        ++it;
                    }
                                         
                }

                return ExpressionValue(std::move(row));
            },
            std::make_shared<UnknownRowValueInfo>()};
}

static RegisterBuiltin registerTokenize(tokenize, "tokenize");

ValuedBoundFunction token_extract(const std::vector<BoundSqlExpression> & args)
{
    // Comma separated list, first is row name, rest are row columns

    if (args.size() < 2)
        throw HttpReturnException(400, "requires at least two arguments");

    if (args.size() > 3)
        throw HttpReturnException(400, "requires at most three arguments");

    return {[=] (const std::vector<ExpressionValue> & args,
                 const SqlRowScope & scope) -> ExpressionValue
            {
                Date ts = args[0].getEffectiveTimestamp();

                Utf8String text = args[0].toUtf8String();

                Utf8String splitchar = ",";
                Utf8String quotechar = "\"";
                int offset = 0;
                int limit = 1;
                int min_token_length = 1;
                ML::distribution<float, std::vector<float> > ngram_range;
                Utf8String values = "";
                bool check[] = {false, false, false, false, false, false, false};                

                int nth = args.at(1).toInt();

                if (args.size() == 3)
                    ParseTokenizeArguments(splitchar, quotechar, offset, limit, min_token_length,
                                           ngram_range, values, check, args.at(2).getRow());

                ML::Parse_Context pcontext(text.rawData(), text.rawData(), text.rawLength());

                ExpressionValue result;

                Utf8String output = token_extract(pcontext, splitchar, quotechar, offset, limit,
                        nth, min_token_length);
        
                if (output != "")
                    result = ExpressionValue(output, ts);
             
                return std::move(result);
            },
            std::make_shared<UnknownRowValueInfo>()};
}

static RegisterBuiltin registerToken_extract(token_extract, "token_extract");

ValuedBoundFunction horizontal_count(const std::vector<BoundSqlExpression> & args)
{
    checkArgsSize(args.size(), 1);

    return {[=] (const std::vector<ExpressionValue> & args,
                 const SqlRowScope & scope) -> ExpressionValue
            {
                size_t result = 0;
                Date ts = Date::negativeInfinity();

                auto onAtom = [&] (const Coord & columnName,
                                   const Coord & prefix,
                                   const CellValue & val,
                                   Date atomTs)
                    {
                        if (!val.empty()) {
                            result += 1;
                            ts.setMax(atomTs);
                        }
                        return true;
                    };
                
                args.at(0).forEachAtom(onAtom);
                
                return ExpressionValue(result, ts);
            },
            std::make_shared<Float64ValueInfo>()};
}
static RegisterBuiltin registerHorizontal_Count(horizontal_count, "horizontal_count");

ValuedBoundFunction horizontal_sum(const std::vector<BoundSqlExpression> & args)
{
    checkArgsSize(args.size(), 1);

    return {[=] (const std::vector<ExpressionValue> & args,
                 const SqlRowScope & scope) -> ExpressionValue
            {
                double result = 0;
                Date ts = Date::negativeInfinity();
                
                auto onAtom = [&] (const Coord & columnName,
                                   const Coord & prefix,
                                   const CellValue & val,
                                   Date atomTs)
                    {
                        if (!val.empty()) {
                            result += val.toDouble();
                            ts.setMax(atomTs);
                        }
                        return true;
                    };
                
                args.at(0).forEachAtom(onAtom);
                
                return ExpressionValue(result, ts);
            },
            std::make_shared<Float64ValueInfo>()};
}
static RegisterBuiltin registerHorizontal_Sum(horizontal_sum, "horizontal_sum");

ValuedBoundFunction horizontal_avg(const std::vector<BoundSqlExpression> & args)
{
    checkArgsSize(args.size(), 1);
    return {[=] (const std::vector<ExpressionValue> & args,
                 const SqlRowScope & scope) -> ExpressionValue
            {
                int64_t num_cols = 0;
                double accum = 0;
                Date ts = Date::negativeInfinity();

                auto onAtom = [&] (const Coord & columnName,
                                   const Coord & prefix,
                                   const CellValue & val,
                                   Date atomTs)
                    {
                        if (!val.empty()) {
                            num_cols++;
                            accum += val.toDouble();
                            ts.setMax(atomTs);
                        }
                        return true;
                    };

                args.at(0).forEachAtom(onAtom);

                return ExpressionValue(ML::xdiv(accum, num_cols), ts);
            },
            std::make_shared<Float64ValueInfo>()};
}
static RegisterBuiltin registerHorizontal_Avg(horizontal_avg, "horizontal_avg");

ValuedBoundFunction horizontal_min(const std::vector<BoundSqlExpression> & args)
{
    checkArgsSize(args.size(), 1);

    return {[=] (const std::vector<ExpressionValue> & args,
                 const SqlRowScope & scope) -> ExpressionValue
            {
                double min_val = nan("");
                Date ts = Date::negativeInfinity();

                auto onAtom = [&] (const Coord & columnName,
                                   const Coord & prefix,
                                   const CellValue & val,
                                   Date atomTs)
                    {
                        if (!val.empty()) {
                            double curr = val.toDouble();
                            if(std::isnan(min_val) || curr < min_val) {
                                ts = atomTs;
                                min_val = curr;
                            }
                        }
                        return true;
                    };

                args.at(0).forEachAtom(onAtom);

                return ExpressionValue(min_val, ts);
            },
            std::make_shared<Float64ValueInfo>()};
}
static RegisterBuiltin registerHorizontal_Min(horizontal_min, "horizontal_min");

ValuedBoundFunction horizontal_max(const std::vector<BoundSqlExpression> & args)
{
    checkArgsSize(args.size(), 1);

    return {[=] (const std::vector<ExpressionValue> & args,
                 const SqlRowScope & scope) -> ExpressionValue
            {
                double max_val = nan("");
                Date ts = Date::negativeInfinity();

                auto onAtom = [&] (const Coord & columnName,
                                   const Coord & prefix,
                                   const CellValue & val,
                                   Date atomTs)
                    {
                        if (!val.empty()) {
                            double curr = val.toDouble();
                            if(std::isnan(max_val) || curr > max_val) {
                                ts = atomTs;
                                max_val = curr;
                            }
                        }
                        return true;
                    };

                args.at(0).forEachAtom(onAtom);

                return ExpressionValue(max_val, ts);
            },
            std::make_shared<Float64ValueInfo>()};
}
static RegisterBuiltin registerHorizontal_Max(horizontal_max, "horizontal_max");

struct DiffOp {
    static ML::distribution<double> apply(ML::distribution<double> & d1,
                                          ML::distribution<double> & d2)
    {
        return d1 - d2;
    }
};

struct SumOp {
    static ML::distribution<double> apply(ML::distribution<double> & d1,
                                          ML::distribution<double> & d2)
    {
        return d1 + d2;
    }
};

struct ProductOp {
    static ML::distribution<double> apply(ML::distribution<double> & d1,
                                          ML::distribution<double> & d2)
    {
        return d1 * d2;
    }
};

struct QuotientOp {
    static ML::distribution<double> apply(ML::distribution<double> & d1,
                                          ML::distribution<double> & d2)
    {
        return d1 / d2;
    }
};

template<typename Op>
struct RegisterVectorOp {
    RegisterVectorOp(const std::string & name)
    {
        static RegisterBuiltin doRegister(&create, name);
    }

    static BoundFunction create(const std::vector<BoundSqlExpression> & args)
    {
        // Get the current row as an embedding, and return a normalized version
        // of it.

        ExcAssertEqual(args.size(), 2);

        //cerr << "vector_diff arg 0 = " << jsonEncode(args[0]) << endl;
        //cerr << "vector_diff arg 1 = " << jsonEncode(args[1]) << endl;

<<<<<<< HEAD
        return {[] (const std::vector<BoundSqlExpression> & args,
                     const SqlRowScope & context) -> ExpressionValue
=======
        return {[] (const std::vector<ExpressionValue> & args,
                     const SqlRowScope & scope) -> ExpressionValue
>>>>>>> 0dd0be55
                {
                    //cerr << "val1 = " << jsonEncode(args.at(0)) << endl;
                    //cerr << "val2 = " << jsonEncode(args.at(1)) << endl;

                    // Get it as an embedding
                    const auto expr1 = args[0](context);
                    const auto expr2 = args[1](context);
                    ML::distribution<double> val1 = expr1.getEmbeddingDouble();
                    ML::distribution<double> val2 = expr2.getEmbeddingDouble();
                    Date ts = calcTs(expr1, expr2);

                    return ExpressionValue(std::move(Op::apply(val1, val2)), ts);
                },
                std::make_shared<UnknownRowValueInfo>()};
    }
};

RegisterVectorOp<DiffOp> registerVectorDiff("vector_diff");
RegisterVectorOp<SumOp> registerVectorSum("vector_sum");
RegisterVectorOp<ProductOp> registerVectorProduct("vector_product");
RegisterVectorOp<QuotientOp> registerVectorQuotient("vector_quotient");

void
ParseConcatArguments(Utf8String& separator, bool& columnValue,
                     const ExpressionValue::Row & argRow)
{
    bool check[3] = {false, false, false};
    auto assertArg = [&] (size_t field, const string & name) {
        if (check[field]) {
            throw HttpReturnException(
                400, "Argument " + name + " is specified more than once");
        }
        check[field] = true;
    };

    for (const auto &arg : argRow) {
        const ColumnName& columnName = std::get<0>(arg);
        if (columnName == ColumnName("separator")) {
            assertArg(1, "separator");
            separator = std::get<1>(arg).toUtf8String();
        }
        else if (columnName == ColumnName("columnValue")) {
            assertArg(2, "columnValue");
            columnValue = std::get<1>(arg).asBool();
        }
        else {
            throw HttpReturnException(400, "Unknown argument in concat",
                                      "argument", columnName);
        }
    }
}

ValuedBoundFunction concat(const std::vector<BoundSqlExpression> & args)
{
    if (args.size() == 0) {
        throw HttpReturnException(
            400, "requires at least one argument");
    }

    if (args.size() > 2) {
        throw HttpReturnException(
            400, "requires at most two arguments");
    }

    Utf8String separator(",");
    bool columnValue = true;

    if (args.size() == 2) {
        SqlRowScope emptyScope;
        ParseConcatArguments(separator, columnValue,
                             args[1](emptyScope).getRow());
    }

    return {[=] (const std::vector<ExpressionValue> & args,
                 const SqlRowScope & scope) -> ExpressionValue
        {
            Utf8String result = "";
            Date ts = Date::negativeInfinity();
            bool first = true;
            auto onAtom = [&] (const Coord & columnName,
                               const Coord & prefix,
                               const CellValue & val,
                               Date atomTs)
            {
                if (!val.empty()) {
                    if (first) {
                        first = false;
                    }
                    else {
                        result += separator;
                    }
                    result += columnValue ?
                        val.toUtf8String() : columnName.toUtf8String();
                }
                return true;
            };

            args.at(0).forEachAtom(onAtom);
            return ExpressionValue(result, ts);
        },
        std::make_shared<UnknownRowValueInfo>()
    };
}
static RegisterBuiltin registerConcat(concat, "concat");

ValuedBoundFunction base64_encode(const std::vector<BoundSqlExpression> & args)
{
    // Convert a blob into base64
    checkArgsSize(args.size(), 1);

    return {[=] (const std::vector<ExpressionValue> & args,
                 const SqlRowScope & scope) -> ExpressionValue
            {
                ExcAssertEqual(args.size(), 1);

                Utf8String str = args[0].toUtf8String();
                return ExpressionValue(base64Encode(str.rawData(),
                                                    str.rawLength()),
                                       args[0].getEffectiveTimestamp());
            },
            std::make_shared<StringValueInfo>()
            };
}

static RegisterBuiltin registerBase64Encode(base64_encode, "base64_encode");

ValuedBoundFunction base64_decode(const std::vector<BoundSqlExpression> & args)
{
    // Return an expression but with the timestamp modified to something else

    checkArgsSize(args.size(), 1);

    return {[=] (const std::vector<ExpressionValue> & args,
                 const SqlRowScope & scope) -> ExpressionValue
            {
                ExcAssertEqual(args.size(), 1);
                CellValue blob = args[0].coerceToBlob();
                return ExpressionValue(base64Decode((const char *)blob.blobData(),
                                                    blob.blobLength()),
                                       args[0].getEffectiveTimestamp());
            },
            std::make_shared<BlobValueInfo>()
            };
}

static RegisterBuiltin registerBase64Decode(base64_decode, "base64_decode");

ValuedBoundFunction extract_column(const std::vector<BoundSqlExpression> & args)
{
    if (args.size() != 2)
        throw HttpReturnException(400, "extract_column function takes 2 arguments");

    // TODO: there is a better implementation if the field name is
    // a constant expression

    return {[=] (const std::vector<ExpressionValue> & args,
                 const SqlRowScope & scope) -> ExpressionValue
            {
                ExcAssertEqual(args.size(), 2);
                auto val1 = args[0];
                auto val2 = args[1];
                Utf8String fieldName = val1.toUtf8String();
                cerr << "extracting " << jsonEncodeStr(val1)
                     << " from " << jsonEncodeStr(val2) << endl;

                return args[1].getField(fieldName);
            },
            std::make_shared<AnyValueInfo>()
            };
}

static RegisterBuiltin registerExtractColumn(extract_column, "extract_column");

ValuedBoundFunction lower(const std::vector<BoundSqlExpression> & args)
{
    // Return an expression but with the timestamp modified to something else

    if (args.size() != 1)
        throw HttpReturnException(400, "lower function takes 1 argument");

    return {[=] (const std::vector<ExpressionValue> & args,
                 const SqlRowScope & scope) -> ExpressionValue
            {
                ExcAssertEqual(args.size(), 1);
                ExpressionValue result(args[0].getAtom().toUtf8String().toLower(),
                                       args[0].getEffectiveTimestamp());
                return result;
            },
            std::make_shared<Utf8StringValueInfo>()
            };
}

static RegisterBuiltin registerLower(lower, "lower");

ValuedBoundFunction upper(const std::vector<BoundSqlExpression> & args)
{
    // Return an expression but with the timestamp modified to something else

    if (args.size() != 1)
        throw HttpReturnException(400, "upper function takes 1 argument");

    return {[=] (const std::vector<ExpressionValue> & args,
                 const SqlRowScope & scope) -> ExpressionValue
            {
                ExcAssertEqual(args.size(), 1);
                ExpressionValue result(args[0].getAtom().toUtf8String().toUpper(),
                                       args[0].getEffectiveTimestamp());
                return result;
            },
            std::make_shared<Utf8StringValueInfo>()
    };
}

static RegisterBuiltin registerUpper(upper, "upper");


} // namespace Builtins
} // namespace MLDB
} // namespace Datacratic
<|MERGE_RESOLUTION|>--- conflicted
+++ resolved
@@ -70,23 +70,23 @@
     {
         auto fn = [=] (const Utf8String & str,
                        const std::vector<std::shared_ptr<SqlExpression> > & args,
-                       SqlBindingScope & context)
+                       SqlBindingScope & scope)
             -> BoundFunction
             {
                 try {
                     std::vector<BoundSqlExpression> boundArgs;
                     for (auto& arg : args) {
-                        boundArgs.emplace_back(std::move(arg->bind(context)));
+                        boundArgs.emplace_back(std::move(arg->bind(scope)));
                     }
                     
                     BoundFunction result = std::move(function(boundArgs));
                     auto fn = result.exec;
                     result.exec = [=] (const std::vector<BoundSqlExpression> & args,
-                                       const SqlRowScope & context)
+                                       const SqlRowScope & scope)
                     -> ExpressionValue
                     {
                         try {
-                            return fn(boundArgs, context);
+                            return fn(boundArgs, scope);
                         } JML_CATCH_ALL {
                             rethrowHttpException(-1, "Executing builtin function "
                                                  + str + ": " + ML::getExceptionString(),
@@ -123,27 +123,27 @@
     {
         auto fn = [=] (const Utf8String & str,
                        const std::vector<std::shared_ptr<SqlExpression> > & args,
-                       SqlBindingScope & context)
+                       SqlBindingScope & scope)
             -> BoundFunction
             {
                 try {
                     std::vector<BoundSqlExpression> boundArgs;
                     for (auto& arg : args) {
-                        boundArgs.emplace_back(std::move(arg->bind(context)));
+                        boundArgs.emplace_back(std::move(arg->bind(scope)));
                     }
 
                     ValuedBoundFunction valuedBoundFunction = std::move(function(boundArgs));
                     
                     auto fn = [=] (const std::vector<BoundSqlExpression> & args,
-                                   const SqlRowScope & context)
+                                   const SqlRowScope & scope)
                     -> ExpressionValue
                     {
                         try {
                             std::vector<ExpressionValue> evaluatedArgs;
                             for (auto& arg : boundArgs)
-                                evaluatedArgs.emplace_back(arg(context));
+                                evaluatedArgs.emplace_back(arg(scope));
                             
-                            return valuedBoundFunction(evaluatedArgs, context);
+                            return valuedBoundFunction(evaluatedArgs, scope);
                         } JML_CATCH_ALL {
                             rethrowHttpException(-1, "Executing builtin function "
                                                  + str + ": " + ML::getExceptionString(),
@@ -200,12 +200,15 @@
                               Wrapper wrapper)
     {
         BoundFunction result;
-        result.exec =  [=] (const std::vector<ExpressionValue> & args,
+        result.exec =  [=] (const std::vector<BoundSqlExpression> & args,
                             const SqlRowScope & scope)
             -> ExpressionValue
             {
                 try {
-                    return wrapper(fn, args, scope);
+                     std::vector<ExpressionValue> evaluatedArgs;
+                     for (auto& arg : args)
+                         evaluatedArgs.emplace_back(arg(scope));
+                    return wrapper(fn, evaluatedArgs, scope);
                 } JML_CATCH_ALL {
                     rethrowHttpException(-1, "Executing builtin function "
                                          + functionName
@@ -336,30 +339,35 @@
                     Names&&... names)
     {
         auto fn = [=] (const Utf8String & functionName,
-                       const std::vector<BoundSqlExpression> & args,
-                       const SqlBindingScope & scope)
+                       const std::vector<std::shared_ptr<SqlExpression> > & args,
+                       SqlBindingScope & scope)
             -> BoundFunction
             {
                 try {
                     checkArgsSize(args.size(), 1);
 
-                    if (args[0].info->isScalar())
+                    std::vector<BoundSqlExpression> boundArgs;
+                    for (auto& arg : args) {
+                        boundArgs.emplace_back(std::move(arg->bind(scope)));
+                    }
+
+                    if (boundArgs[0].info->isScalar())
                         return bindScalar(functionName, function,
-                                          std::move(info), args,
+                                          std::move(info), boundArgs,
                                           scope);
-                    else if (args[0].info->isEmbedding()) {
+                    else if (boundArgs[0].info->isEmbedding()) {
                         return bindEmbedding(functionName, function,
-                                             std::move(info), args,
+                                             std::move(info), boundArgs,
                                              scope);
                     }
-                    else if (args[0].info->isRow()) {
+                    else if (boundArgs[0].info->isRow()) {
                         return bindRow(functionName, function,
-                                       std::move(info), args,
+                                       std::move(info), boundArgs,
                                        scope);
                     }
                     else {
                         return bindUnknown(functionName, function,
-                                           std::move(info), args,
+                                           std::move(info), boundArgs,
                                            scope);
                     }
                 } JML_CATCH_ALL {
@@ -441,12 +449,15 @@
                               Wrapper wrapper)
     {
         BoundFunction result;
-        result.exec =  [=] (const std::vector<ExpressionValue> & args,
+        result.exec =  [=] (const std::vector<BoundSqlExpression> & args,
                             const SqlRowScope & scope)
             -> ExpressionValue
             {
                 try {
-                    return wrapper(fn, args, scope);
+                     std::vector<ExpressionValue> evaluatedArgs;
+                     for (auto& arg : args)
+                         evaluatedArgs.emplace_back(arg(scope));
+                    return wrapper(fn, evaluatedArgs, scope);
                 } JML_CATCH_ALL {
                     rethrowHttpException(-1, "Executing builtin function "
                                          + functionName
@@ -751,59 +762,64 @@
                     Names&&... names)
     {
         auto fn = [=] (const Utf8String & functionName,
-                       const std::vector<BoundSqlExpression> & args,
-                       const SqlBindingScope & scope)
+                       const std::vector<std::shared_ptr<SqlExpression> > & args,
+                       SqlBindingScope & scope)
             -> BoundFunction
             {
                 try {
                     checkArgsSize(args.size(), 2);
 
+                    std::vector<BoundSqlExpression> boundArgs;
+                    for (auto& arg : args) {
+                        boundArgs.emplace_back(std::move(arg->bind(scope)));
+                    }
+
                     // Simple case... scalar to scalar
-                    if (args[0].info->isScalar()
-                        && args[1].info->isScalar()) {
+                    if (boundArgs[0].info->isScalar()
+                        && boundArgs[1].info->isScalar()) {
                         return bindScalarScalar(functionName, function,
-                                                std::move(info), args,
+                                                std::move(info), boundArgs,
                                                 scope);
                     }
-                    else if (args[0].info->isScalar()) {
-                        if (args[1].info->isEmbedding()) {
+                    else if (boundArgs[0].info->isScalar()) {
+                        if (boundArgs[1].info->isEmbedding()) {
                             return bindScalarEmbedding(functionName, function,
-                                                       std::move(info), args,
+                                                       std::move(info), boundArgs,
                                                        scope);
                         }
-                        else if (args[1].info->isRow()) {
+                        else if (boundArgs[1].info->isRow()) {
                             return bindScalarRow(functionName, function,
-                                                 std::move(info), args,
+                                                 std::move(info), boundArgs,
                                                  scope);
                         }
                     }
-                    else if (args[1].info->isScalar()) {
-                        if (args[0].info->isEmbedding()) {
+                    else if (boundArgs[1].info->isScalar()) {
+                        if (boundArgs[0].info->isEmbedding()) {
                             return bindEmbeddingScalar(functionName, function,
-                                                       std::move(info), args,
+                                                       std::move(info), boundArgs,
                                                        scope);
                         }
-                        else if (args[0].info->isRow()) {
+                        else if (boundArgs[0].info->isRow()) {
                             return bindRowScalar(functionName, function,
-                                                 std::move(info), args,
+                                                 std::move(info), boundArgs,
                                                  scope);
                         }
                     }
                     else {
-                        if (args[0].info->isEmbedding()) {
+                        if (boundArgs[0].info->isEmbedding()) {
                             return bindEmbeddingEmbedding(functionName, function,
-                                                          std::move(info), args,
+                                                          std::move(info), boundArgs,
                                                           scope);
                         }
-                        else if (args[0].info->isRow()) {
+                        else if (boundArgs[0].info->isRow()) {
                             return bindEmbeddingEmbedding(functionName, function,
-                                                          std::move(info), args,
+                                                          std::move(info), boundArgs,
                                                           scope);
                         }
                     }
 
                     return bindUnknown(functionName, function, std::move(info),
-                                       args, scope);
+                                       boundArgs, scope);
                 } JML_CATCH_ALL {
                     rethrowHttpException(-1, "Binding builtin function "
                                          + functionName + ": "
@@ -843,19 +859,6 @@
     return ExpressionValue(func(v1.toDouble(), v2.toDouble()), calcTs(v1, v2));
 }
 
-<<<<<<< HEAD
-typedef double (*DoubleUnaryFunction)(double);
-
-ExpressionValue unaryFunction(const std::vector<ExpressionValue> & args,
-                               DoubleUnaryFunction func)
-{
-    ExcAssertEqual(args.size(), 1);
-    const auto v1 = args[0];
-    return ExpressionValue(func(v1.toDouble()), v1.getEffectiveTimestamp());
-}
-
-=======
->>>>>>> 0dd0be55
 ExpressionValue replaceIf(const std::vector<ExpressionValue> & args,
                           std::function<bool(double)> ifFunc)
 {
@@ -917,22 +920,9 @@
 
 static RegisterBuiltin registerReplaceInf(replaceIfInf, "replace_inf", "replaceInf");
 
-<<<<<<< HEAD
-ValuedBoundFunction power(const std::vector<BoundSqlExpression> & args)
-{
-
-    checkArgsSize(args.size(), 2);
-    return {[] (const std::vector<ExpressionValue> & args,
-                const SqlRowScope & context) -> ExpressionValue
-            {
-                return binaryFunction(args, std::pow);
-            },
-            std::make_shared<Float64ValueInfo>()};
-=======
 CellValue pow(const CellValue & v1, const CellValue & v2)
 {
     return ::pow(v1.toDouble(), v2.toDouble());
->>>>>>> 0dd0be55
 }
 
 static RegisterBuiltinBinaryScalar
@@ -940,144 +930,14 @@
 static RegisterBuiltinBinaryScalar
 registerPower(pow, std::make_shared<Float64ValueInfo>(), "power");
 
-<<<<<<< HEAD
-ValuedBoundFunction abs(const std::vector<BoundSqlExpression> & args)
-{
-
-    checkArgsSize(args.size(), 1);
-    return {[] (const std::vector<ExpressionValue> & args,
-                const SqlRowScope & context) -> ExpressionValue
-            {
-                return unaryFunction(args, std::abs);
-            },
-            std::make_shared<Float64ValueInfo>()};
-}
-
-static RegisterBuiltin registerAbs(abs, "abs");
-
-ValuedBoundFunction sqrt(const std::vector<BoundSqlExpression> & args)
-{
-    checkArgsSize(args.size(), 1);
-    return {[] (const std::vector<ExpressionValue> & args,
-                const SqlRowScope & context) -> ExpressionValue
-            {
-                ExcAssertEqual(args.size(), 1);
-                double v = args[0].toDouble();
-                //complex numbers not yet supported :-)
-                if (v < 0)
-                    throw HttpReturnException(400, "sqrt function supports non-negative numbers only");
-
-                return ExpressionValue(std::sqrt(v),
-                                       args[0].getEffectiveTimestamp());
-            },
-            std::make_shared<Float64ValueInfo>()};
-=======
 CellValue mod(const CellValue & v1, const CellValue & v2)
 {
     return v1.toInt() % v2.toInt();
->>>>>>> 0dd0be55
 }
 
 static RegisterBuiltinBinaryScalar
 registerMod(mod, std::make_shared<IntegerValueInfo>(), "mod");
 
-<<<<<<< HEAD
-ValuedBoundFunction mod(const std::vector<BoundSqlExpression> & args)
-{
-    checkArgsSize(args.size(), 2);
-    return {[] (const std::vector<ExpressionValue> & args,
-                const SqlRowScope & context) -> ExpressionValue
-            {
-                ExcAssertEqual(args.size(), 2);
-                ExcAssert(args[0].isInteger());
-                ExcAssert(args[1].isInteger());
-                return ExpressionValue(args[0].toInt() % args[1].toInt(), calcTs(args[0], args[1]));
-            },
-            std::make_shared<Float64ValueInfo>()};
-}
-
-    
-static RegisterBuiltin registerMod(mod, "mod");
-
-ValuedBoundFunction ceil(const std::vector<BoundSqlExpression> & args)
-{
-    checkArgsSize(args.size(), 1);
-    return {[] (const std::vector<ExpressionValue> & args,
-                const SqlRowScope & context) -> ExpressionValue
-            {
-                return unaryFunction(args, std::ceil);
-            },
-            std::make_shared<Float64ValueInfo>()};
-}
-
-static RegisterBuiltin registerCeil(ceil, "ceil", "ceiling");
-
-ValuedBoundFunction floor(const std::vector<BoundSqlExpression> & args)
-{
-    checkArgsSize(args.size(), 1);
-    return {[] (const std::vector<ExpressionValue> & args,
-                const SqlRowScope & context) -> ExpressionValue
-            {
-                return unaryFunction(args, std::floor);
-            },
-            std::make_shared<Float64ValueInfo>()};
-}
-
-static RegisterBuiltin registerFloor(floor, "floor");
-
-ValuedBoundFunction ln(const std::vector<BoundSqlExpression> & args)
-{
-
-    checkArgsSize(args.size(), 1);
-    return {[] (const std::vector<ExpressionValue> & args,
-                const SqlRowScope & context) -> ExpressionValue
-            {
-                ExcAssertEqual(args.size(), 1);
-                double v = args[0].toDouble();
-                if (v <= 0)
-                    throw HttpReturnException(400, "ln function supports positive numbers only");
-
-                return ExpressionValue(std::log(v),
-                                       args[0].getEffectiveTimestamp());
-            },
-            std::make_shared<Float64ValueInfo>()};
-}
-
-static RegisterBuiltin registerLn(ln, "ln");
-
-
-ValuedBoundFunction exp(const std::vector<BoundSqlExpression> & args)
-{
-    checkArgsSize(args.size(), 1);
-    return {[] (const std::vector<ExpressionValue> & args,
-                const SqlRowScope & context) -> ExpressionValue
-            {
-                return unaryFunction(args, std::exp);
-            },
-            std::make_shared<Float64ValueInfo>()};
-}
-
-static RegisterBuiltin registerExp(exp, "exp");
-
-ValuedBoundFunction quantize(const std::vector<BoundSqlExpression> & args)
-{
-
-    checkArgsSize(args.size(), 2);
-    return {[] (const std::vector<ExpressionValue> & args,
-                const SqlRowScope & context) -> ExpressionValue
-            {
-                ExcAssertEqual(args.size(), 2);
-                double v1 = args[0].toDouble();
-                double v2 = args[1].toDouble();
-                long long ratio = std::llround(v1 / v2);
-                return ExpressionValue(ratio * v2, calcTs(args[0], args[1]));
-            },
-            std::make_shared<Float64ValueInfo>()};
-}
-
-static RegisterBuiltin registerQuantize(quantize, "quantize");
-
-=======
 double ln(double v)
 {
     if (v <= 0)
@@ -1137,7 +997,6 @@
 static RegisterBuiltin registerCardinality(cardinality, "cardinality");
 #endif
 
->>>>>>> 0dd0be55
 const float confidence = 0.8;
 const float two_sided_alpha = (1-confidence) / 2;
 ConfidenceIntervals cI(two_sided_alpha, "wilson");
@@ -1406,10 +1265,10 @@
 BoundFunction temporal_min(const std::vector<BoundSqlExpression> & args)
 {
     return {[] (const std::vector<BoundSqlExpression> & args,
-                const SqlRowScope & context) -> ExpressionValue
+                const SqlRowScope & scope) -> ExpressionValue
             {
                 ExcAssertEqual(args.size(), 1);
-                return args[0](context, GET_EARLIEST);
+                return args[0](scope, GET_EARLIEST);
             },
             args[0].info};
 }
@@ -1637,33 +1496,6 @@
                      std::make_shared<EmbeddingValueInfo>(numDims)};
     
         }
-<<<<<<< HEAD
-        else
-        {
-            const EmbeddingValueInfo* embeddingInfo = dynamic_cast<EmbeddingValueInfo*>(vectorInfo.get());
-            if (embeddingInfo)
-                numDim = embeddingInfo->numDims;
-
-            return {[=] (const std::vector<ExpressionValue> & args,
-                 const SqlRowScope & context) -> ExpressionValue
-            {
-                    // Get it as an embedding
-                    ML::distribution<float> val = args[0].getEmbedding();
-                    Date ts = args[0].getEffectiveTimestamp();
-                    double p = args[1].toDouble();
-
-                    normalize(val, p);
-
-                    ExpressionValue result(std::move(val),
-                                               ts);
-
-                    return std::move(result);
-         
-            },
-            std::make_shared<EmbeddingValueInfo>(numDim)};
-        }    
-=======
->>>>>>> 0dd0be55
     }
     else
     {
@@ -2212,20 +2044,15 @@
         //cerr << "vector_diff arg 0 = " << jsonEncode(args[0]) << endl;
         //cerr << "vector_diff arg 1 = " << jsonEncode(args[1]) << endl;
 
-<<<<<<< HEAD
         return {[] (const std::vector<BoundSqlExpression> & args,
-                     const SqlRowScope & context) -> ExpressionValue
-=======
-        return {[] (const std::vector<ExpressionValue> & args,
                      const SqlRowScope & scope) -> ExpressionValue
->>>>>>> 0dd0be55
                 {
                     //cerr << "val1 = " << jsonEncode(args.at(0)) << endl;
                     //cerr << "val2 = " << jsonEncode(args.at(1)) << endl;
 
                     // Get it as an embedding
-                    const auto expr1 = args[0](context);
-                    const auto expr2 = args[1](context);
+                    const auto expr1 = args[0](scope);
+                    const auto expr2 = args[1](scope);
                     ML::distribution<double> val1 = expr1.getEmbeddingDouble();
                     ML::distribution<double> val2 = expr2.getEmbeddingDouble();
                     Date ts = calcTs(expr1, expr2);
