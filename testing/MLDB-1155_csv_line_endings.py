#
# MLDB-1155_csv_line_endings.py
# Datacratic, 2015
# This file is part of MLDB. Copyright 2015 Datacratic. All rights reserved.
<<<<<<< HEAD
#
import gzip
import unittest

mldb = mldb_wrapper.wrap(mldb) # noqa


class CsvLineEndingsGeneric(object):

    def store_load_into_file(self, filename, lines):
        filename += self.__class__.data['ext']
        with self.__class__.data['open_fct'](filename, 'wb') as f:
            for line in lines:
                f.write(line)

        ds_result = mldb.put("/v1/datasets/x", {
            "type": "text.csv.tabular",
            "params": {
                "dataFileUrl": "file://" + filename
            }
        })
        q_result = mldb.query("select * from x")
        return ds_result, q_result

    def test_missing_last_column_test(self):
        # CSV importation should not complain about number of values when
        # missing last column
        ds_result, q_result = self.store_load_into_file(
            "tmp/csv_newline_missing_last_column",
            [
                "a,b\n",
                "1.0,\n", # NOTE missing value in last position
                "1.0,1.0\n",
                "1.0,\"hello\"\n"
            ]
        )
        self.assertEqual(ds_result.json()["status"]["rowCount"], 3)
        result = mldb.query(
            "select * from x order by cast (rowName() as number)")
        self.assertEqual(result[3][2], "hello")

    def test_missing_values_dos_line_endings(self):
        # CSV importation should not complain about number of values when
        # missing last column with DOS line endings
        ds_result, q_result = self.store_load_into_file(
            "tmp/csv_newline_missing_last_column_dos",
            [
                "a,b\r\n",
                "1.0,\r\n", # NOTE missing value in last position
                "1.0,1.0\r\n",
                "1.0,\"hello\"\r\n"
            ]
        )
        self.assertEqual(ds_result.json()["status"]["rowCount"], 3)

        result = mldb.query(
            "select * from x order by cast (rowName() as number)")
        self.assertEqual(result[3][2], "hello")

    def test_import_read_float_values_at_end_of_line(self):
        # CSV importation should correctly read float values at the ends of
        # lines
        ds_result, q_result = self.store_load_into_file(
            "tmp/csv_newline_float_last",
            [
                "a,b\n",
                "1.0,1.0\n"
            ]
        )
        self.assertEqual(ds_result.json()["status"]["rowCount"], 1)
        self.assertEqual(q_result[1][1], 1)
        self.assertEqual(q_result[1][2], 1)

    def test_import_read_float_values_end_of_line_with_dos(self):
        # CSV importation should correctly read float values at the ends of
        # lines with DOS
        ds_result, q_result = self.store_load_into_file(
            "tmp/csv_newline_float_last_dos",
            [
                "a,b\r\n",
                "1.0,1.0\r\n"
            ]
        )
        self.assertEqual(ds_result.json()["status"]["rowCount"], 1)
        self.assertEqual(q_result[1][1], 1)
        self.assertEqual(q_result[1][2], 1)

    def test_import_read_quoted_strings_at_end_of_lines(self):
        # CSV importation should correctly read quoted string values at the
        # ends of lines
        ds_result, q_result = self.store_load_into_file(
            "tmp/csv_newline_qstring_last",
            [
                "a,b\n",
                "1.0,\"hello\"\n"
            ]
        )
        self.assertEqual(ds_result.json()["status"]["rowCount"], 1)
        self.assertEqual(q_result[1][1], 1)
        self.assertEqual(q_result[1][2], "hello")

    def test_import_string_val_end_of_line(self):
        # CSV importation should correctly read string values at end of lines
        ds_result, q_result = self.store_load_into_file(
            "tmp/csv_newline_string_last",
            [
                "a,b\n",
                "1.0,\"hello\"\n"
            ]
        )
        self.assertEqual(ds_result.json()["status"]["rowCount"], 1)
        self.assertEqual(q_result[1][1], 1)
        self.assertEqual(q_result[1][2], "hello")

    def test_no_bad_seek_fail_on_missing_trailing_new_line(self):
        # CSV importation should not fail with "bad seek" if missing trailing
        # newline
        ds_result, q_result = self.store_load_into_file(
            "tmp/csv_newline_missing_last",
            [
                "a,b\n",
                "1.0,1.0" # NOTE no trailing newline on the last line
            ]
        )
        self.assertEqual(ds_result.json()["status"]["rowCount"], 1)
        self.assertEqual(q_result[1][1], 1)
        self.assertEqual(q_result[1][2], 1)

    def test_no_bad_seek_fail_on_missing_trailing_new_line_dos(self):
        # CSV importation should not fail with "bad seek" if missing trailing
        # newline with DOS line endings
        ds_result, q_result = self.store_load_into_file(
            "tmp/csv_newline_missing_last_dos",
            [
                "a,b\r\n",
                "1.0,1.0" # NOTE no trailing newline on the last line
            ]
        )
        self.assertEqual(ds_result.json()["status"]["rowCount"], 1)
        self.assertEqual(q_result[1][1], 1)
        self.assertEqual(q_result[1][2], 1)

    def test_import_accepts_blank_trailing_line(self):
        # CSV importation should accept a blank trailing line
        ds_result, q_result = self.store_load_into_file(
            "tmp/csv_newline_trailing_newlines",
            [
                "a,b\n",
                "1.0,1.0\n",
                "\n"  # NOTE: blank line at end
            ]
        )
        self.assertEqual(ds_result.json()["status"]["rowCount"], 1)
        self.assertEqual(q_result[1][1], 1)
        self.assertEqual(q_result[1][2], 1)

    def test_import_accept_blank_trailing_line_dos(self):
        # CSV importation should accept a blank trailing line with DOS
        ds_result, q_result = self.store_load_into_file(
            "tmp/csv_newline_trailing_newlines_dos",
            [
                "a,b\r\n",
                "1.0,1.0\r\n",
                "\r\n" # NOTE: blank line at end
            ]
        )
        self.assertEqual(ds_result.json()["status"]["rowCount"], 1)
        self.assertEqual(q_result[1][1], 1)
        self.assertEqual(q_result[1][2], 1)


class CsvLineEndingsCsv(CsvLineEndingsGeneric, unittest.TestCase):
    # held in a dict to counter unbount method issues
    data = {'open_fct' : open, 'ext' : '.csv'}


class CsvLineEndingsCsvGz(CsvLineEndingsGeneric, unittest.TestCase):
    data = {'open_fct' : gzip.open, 'ext' : '.csv.gz'}

if __name__ == '__main__':
    mldb.run_tests()
=======

import json, gzip, os

open_functions = {".csv": open, ".csv.gz": gzip.open}

for ext in open_functions:
    open_function = open_functions[ext]
    # CSV importation should not complain about number of values when missing last column
    with open_function("tmp/csv_newline_missing_last_column"+ext, 'wb') as f:
        f.write("a,b\n")
        f.write("1.0,\n") #NOTE missing value in last position
        f.write("1.0,1.0\n")
        f.write("1.0,\"hello\"\n")

    result = mldb.perform("PUT", "/v1/datasets/x", [], {
        "type": "text.csv.tabular",
        "params": { "dataFileUrl": "file://tmp/csv_newline_missing_last_column"+ext }
    })
    mldb.log(result)

    assert result["statusCode"] == 201
    assert json.loads(result['response'])["status"]["rowCount"] == 3

    result = mldb.perform("GET", "/v1/query", [
        ["q", "select * from x order by cast (rowName() as number)"], ["format", "table"]], {})
    mldb.log(result)
    assert result["statusCode"] == 200
    assert json.loads(result['response'])[3][2] == "hello"

    # CSV importation should not complain about number of values when missing last column
    # with DOS line endings
    with open_function("tmp/csv_newline_missing_last_column_dos"+ext, 'wb') as f:
        f.write("a,b\r\n")
        f.write("1.0,\r\n") #NOTE missing value in last position
        f.write("1.0,1.0\r\n")
        f.write("1.0,\"hello\"\r\n")

    result = mldb.perform("PUT", "/v1/datasets/x", [], {
        "type": "text.csv.tabular",
        "params": { "dataFileUrl": "file://tmp/csv_newline_missing_last_column_dos"+ext }
    })
    mldb.log(result)

    assert result["statusCode"] == 201
    assert json.loads(result['response'])["status"]["rowCount"] == 3

    result = mldb.perform("GET", "/v1/query", [
        ["q", "select * from x order by cast (rowName() as number)"], ["format", "table"]], {})
    mldb.log(result)
    assert result["statusCode"] == 200
    assert json.loads(result['response'])[3][2] == "hello"

    #CSV importation should correctly read float values at the ends of lines
    with open_function("tmp/csv_newline_float_last"+ext, 'wb') as f:
        f.write("a,b\n")
        f.write("1.0,1.0\n")

    result = mldb.perform("PUT", "/v1/datasets/x", [], {
        "type": "text.csv.tabular",
        "params": { "dataFileUrl": "file://tmp/csv_newline_float_last"+ext }
    })
    assert result["statusCode"] == 201
    assert json.loads(result['response'])["status"]["rowCount"] == 1

    result = mldb.perform("GET", "/v1/query", [
        ["q", "select * from x"], ["format", "table"]], {})
    mldb.log(result)
    assert result["statusCode"] == 200
    assert json.loads(result['response'])[1][1] == 1
    assert json.loads(result['response'])[1][2] == 1

    # CSV importation should correctly read float values at the ends of lines
    # with DOS
    with open_function("tmp/csv_newline_float_last_dos"+ext, 'wb') as f:
        f.write("a,b\r\n")
        f.write("1.0,1.0\r\n")

    result = mldb.perform("PUT", "/v1/datasets/x", [], {
        "type": "text.csv.tabular",
        "params": { "dataFileUrl": "file://tmp/csv_newline_float_last_dos"+ext }
    })
    assert result["statusCode"] == 201
    assert json.loads(result['response'])["status"]["rowCount"] == 1

    result = mldb.perform("GET", "/v1/query", [
        ["q", "select * from x"], ["format", "table"]], {})
    mldb.log(result)
    assert result["statusCode"] == 200
    assert json.loads(result['response'])[1][1] == 1
    assert json.loads(result['response'])[1][2] == 1

    #CSV importation should correctly read quoted string values at the ends of lines
    with open_function("tmp/csv_newline_qstring_last"+ext, 'wb') as f:
        f.write("a,b\n")
        f.write("1.0,\"hello\"\n")

    result = mldb.perform("PUT", "/v1/datasets/x", [], {
        "type": "text.csv.tabular",
        "params": { "dataFileUrl": "file://tmp/csv_newline_qstring_last"+ext }
    })
    assert result["statusCode"] == 201
    assert json.loads(result['response'])["status"]["rowCount"] == 1

    result = mldb.perform("GET", "/v1/query", [
        ["q", "select * from x"], ["format", "table"]], {})
    mldb.log(result)
    assert result["statusCode"] == 200
    assert json.loads(result['response'])[1][1] == 1
    assert json.loads(result['response'])[1][2] == "hello"

    # CSV importation should correctly read string values at end of lines
    with open_function("tmp/csv_newline_string_last"+ext, 'wb') as f:
        f.write("a,b\n")
        f.write("1.0,\"hello\"\n")

    result = mldb.perform("PUT", "/v1/datasets/x", [], {
        "type": "text.csv.tabular",
        "params": { "dataFileUrl": "file://tmp/csv_newline_string_last"+ext }
    })
    assert result["statusCode"] == 201
    assert json.loads(result['response'])["status"]["rowCount"] == 1

    result = mldb.perform("GET", "/v1/query", [
        ["q", "select * from x"], ["format", "table"]], {})
    mldb.log(result)
    assert result["statusCode"] == 200
    assert json.loads(result['response'])[1][1] == 1
    assert json.loads(result['response'])[1][2] == "hello"

    # CSV importation should not fail with "bad seek" if missing trailing newline
    with open_function("tmp/csv_newline_missing_last"+ext, 'wb') as f:
        f.write("a,b\n")
        f.write("1.0,1.0") #NOTE no trailing newline on the last line

    result = mldb.perform("PUT", "/v1/datasets/x", [], {
        "type": "text.csv.tabular",
        "params": { "dataFileUrl": "file://tmp/csv_newline_missing_last"+ext }
    })
    mldb.log(result)

    assert result["statusCode"] == 201
    assert json.loads(result['response'])["status"]["rowCount"] == 1

    result = mldb.perform("GET", "/v1/query", [
        ["q", "select * from x"], ["format", "table"]], {})
    mldb.log(result)
    assert result["statusCode"] == 200
    assert json.loads(result['response'])[1][1] == 1
    assert json.loads(result['response'])[1][2] == 1


    # CSV importation should not fail with "bad seek" if missing trailing newline
    # with DOS line endings
    with open_function("tmp/csv_newline_missing_last_dos"+ext, 'wb') as f:
        f.write("a,b\r\n")
        f.write("1.0,1.0") #NOTE no trailing newline on the last line

    result = mldb.perform("PUT", "/v1/datasets/x", [], {
        "type": "text.csv.tabular",
        "params": { "dataFileUrl": "file://tmp/csv_newline_missing_last_dos"+ext }
    })
    mldb.log(result)

    assert result["statusCode"] == 201
    assert json.loads(result['response'])["status"]["rowCount"] == 1

    result = mldb.perform("GET", "/v1/query", [
        ["q", "select * from x"], ["format", "table"]], {})
    mldb.log(result)
    assert result["statusCode"] == 200
    assert json.loads(result['response'])[1][1] == 1
    assert json.loads(result['response'])[1][2] == 1


    # CSV importation should accept a blank trailing line
    with open_function("tmp/csv_newline_trailing_newlines"+ext, 'wb') as f:
        f.write("a,b\n")
        f.write("1.0,1.0\n") 
        f.write("\n");  # NOTE: blank line at end

    result = mldb.perform("PUT", "/v1/datasets/x", [], {
        "type": "text.csv.tabular",
        "params": { "dataFileUrl": "file://tmp/csv_newline_trailing_newlines"+ext }
    })
    mldb.log(result)

    assert result["statusCode"] == 201
    assert json.loads(result['response'])["status"]["rowCount"] == 1

    result = mldb.perform("GET", "/v1/query", [
        ["q", "select * from x"], ["format", "table"]], {})
    mldb.log(result)
    assert result["statusCode"] == 200
    assert json.loads(result['response'])[1][1] == 1
    assert json.loads(result['response'])[1][2] == 1


    # CSV importation should accept a blank trailing line with DOS
    with open_function("tmp/csv_newline_trailing_newlines_dos"+ext, 'wb') as f:
        f.write("a,b\r\n")
        f.write("1.0,1.0\r\n") 
        f.write("\r\n");  # NOTE: blank line at end

    result = mldb.perform("PUT", "/v1/datasets/x", [], {
        "type": "text.csv.tabular",
        "params": { "dataFileUrl": "file://tmp/csv_newline_trailing_newlines_dos"+ext }
    })
    mldb.log(result)

    assert result["statusCode"] == 201
    assert json.loads(result['response'])["status"]["rowCount"] == 1

    result = mldb.perform("GET", "/v1/query", [
        ["q", "select * from x"], ["format", "table"]], {})
    mldb.log(result)
    assert result["statusCode"] == 200
    assert json.loads(result['response'])[1][1] == 1
    assert json.loads(result['response'])[1][2] == 1


# importing an empty file leads to an empty dataset
path = "tmp/csv_empty.csv"
with open(path, 'wb') as f:
    os.utime(path, None)
    
result = mldb.perform("PUT", "/v1/datasets/empty_csv", [], {
    "type": "text.csv.tabular",
    "params": { "dataFileUrl": "file://"+path }
})
mldb.log(result)

assert result["statusCode"] == 201, "expected an empty file to succeed"

result = mldb.perform("GET", "/v1/query", [["q","SELECT count(*) FROM empty_csv"]], {})
mldb.log(result)
assert result["statusCode"] == 200, "expected query to empty dataset to succeed"
assert json.loads(result["response"])[0]["columns"][0][1] == 0, "expected row count of empty dataset to be 0"

result = mldb.perform("PUT", "/v1/datasets/does_not_exist_csv", [], {
    "type": "text.csv.tabular",
    "params": { "dataFileUrl": "file://this/path/does/not/exist.csv" }
})
mldb.log(result)

assert result["statusCode"] == 400, "expected the call to fail"
assert "No such file or directory" in json.loads(result['response'])["error"], \
    "did not get the expected message MLDB-1299"

mldb.script.set_return("success")
>>>>>>> 1c0df7e1
<|MERGE_RESOLUTION|>--- conflicted
+++ resolved
@@ -2,11 +2,13 @@
 # MLDB-1155_csv_line_endings.py
 # Datacratic, 2015
 # This file is part of MLDB. Copyright 2015 Datacratic. All rights reserved.
-<<<<<<< HEAD
 #
 import gzip
 import unittest
-
+import os
+
+if False:
+    mldb_wrapper = None
 mldb = mldb_wrapper.wrap(mldb) # noqa
 
 
@@ -173,6 +175,36 @@
         self.assertEqual(q_result[1][1], 1)
         self.assertEqual(q_result[1][2], 1)
 
+    def test_empty_csv(self):
+        # importing an empty file leads to an empty dataset
+        path = "tmp/csv_empty.csv"
+        with open(path, 'wb'):
+            os.utime(path, None)
+
+        result = mldb.put("/v1/datasets/empty_csv", {
+            "type": "text.csv.tabular",
+            "params": {"dataFileUrl": "file://" + path}
+        })
+        mldb.log(result)
+
+        result = mldb.get("/v1/query", q="SELECT count(*) FROM empty_csv")
+        mldb.log(result.text)
+        self.assertEqual(result.json()[0]["columns"][0][1], 0,
+                         "expected row count of empty dataset to be 0")
+
+        with self.assertRaises(mldb_wrapper.ResponseException) as exc:
+            mldb.put("/v1/datasets/does_not_exist_csv", {
+                "type": "text.csv.tabular",
+                "params": {
+                    "dataFileUrl": "file://this/path/does/not/exist.csv"
+                }
+            })
+        result = exc.exception.response
+        mldb.log(result.text)
+
+        self.assertTrue("No such file or directory" in result.json()["error"],
+                        "did not get the expected message MLDB-1299")
+
 
 class CsvLineEndingsCsv(CsvLineEndingsGeneric, unittest.TestCase):
     # held in a dict to counter unbount method issues
@@ -183,255 +215,4 @@
     data = {'open_fct' : gzip.open, 'ext' : '.csv.gz'}
 
 if __name__ == '__main__':
-    mldb.run_tests()
-=======
-
-import json, gzip, os
-
-open_functions = {".csv": open, ".csv.gz": gzip.open}
-
-for ext in open_functions:
-    open_function = open_functions[ext]
-    # CSV importation should not complain about number of values when missing last column
-    with open_function("tmp/csv_newline_missing_last_column"+ext, 'wb') as f:
-        f.write("a,b\n")
-        f.write("1.0,\n") #NOTE missing value in last position
-        f.write("1.0,1.0\n")
-        f.write("1.0,\"hello\"\n")
-
-    result = mldb.perform("PUT", "/v1/datasets/x", [], {
-        "type": "text.csv.tabular",
-        "params": { "dataFileUrl": "file://tmp/csv_newline_missing_last_column"+ext }
-    })
-    mldb.log(result)
-
-    assert result["statusCode"] == 201
-    assert json.loads(result['response'])["status"]["rowCount"] == 3
-
-    result = mldb.perform("GET", "/v1/query", [
-        ["q", "select * from x order by cast (rowName() as number)"], ["format", "table"]], {})
-    mldb.log(result)
-    assert result["statusCode"] == 200
-    assert json.loads(result['response'])[3][2] == "hello"
-
-    # CSV importation should not complain about number of values when missing last column
-    # with DOS line endings
-    with open_function("tmp/csv_newline_missing_last_column_dos"+ext, 'wb') as f:
-        f.write("a,b\r\n")
-        f.write("1.0,\r\n") #NOTE missing value in last position
-        f.write("1.0,1.0\r\n")
-        f.write("1.0,\"hello\"\r\n")
-
-    result = mldb.perform("PUT", "/v1/datasets/x", [], {
-        "type": "text.csv.tabular",
-        "params": { "dataFileUrl": "file://tmp/csv_newline_missing_last_column_dos"+ext }
-    })
-    mldb.log(result)
-
-    assert result["statusCode"] == 201
-    assert json.loads(result['response'])["status"]["rowCount"] == 3
-
-    result = mldb.perform("GET", "/v1/query", [
-        ["q", "select * from x order by cast (rowName() as number)"], ["format", "table"]], {})
-    mldb.log(result)
-    assert result["statusCode"] == 200
-    assert json.loads(result['response'])[3][2] == "hello"
-
-    #CSV importation should correctly read float values at the ends of lines
-    with open_function("tmp/csv_newline_float_last"+ext, 'wb') as f:
-        f.write("a,b\n")
-        f.write("1.0,1.0\n")
-
-    result = mldb.perform("PUT", "/v1/datasets/x", [], {
-        "type": "text.csv.tabular",
-        "params": { "dataFileUrl": "file://tmp/csv_newline_float_last"+ext }
-    })
-    assert result["statusCode"] == 201
-    assert json.loads(result['response'])["status"]["rowCount"] == 1
-
-    result = mldb.perform("GET", "/v1/query", [
-        ["q", "select * from x"], ["format", "table"]], {})
-    mldb.log(result)
-    assert result["statusCode"] == 200
-    assert json.loads(result['response'])[1][1] == 1
-    assert json.loads(result['response'])[1][2] == 1
-
-    # CSV importation should correctly read float values at the ends of lines
-    # with DOS
-    with open_function("tmp/csv_newline_float_last_dos"+ext, 'wb') as f:
-        f.write("a,b\r\n")
-        f.write("1.0,1.0\r\n")
-
-    result = mldb.perform("PUT", "/v1/datasets/x", [], {
-        "type": "text.csv.tabular",
-        "params": { "dataFileUrl": "file://tmp/csv_newline_float_last_dos"+ext }
-    })
-    assert result["statusCode"] == 201
-    assert json.loads(result['response'])["status"]["rowCount"] == 1
-
-    result = mldb.perform("GET", "/v1/query", [
-        ["q", "select * from x"], ["format", "table"]], {})
-    mldb.log(result)
-    assert result["statusCode"] == 200
-    assert json.loads(result['response'])[1][1] == 1
-    assert json.loads(result['response'])[1][2] == 1
-
-    #CSV importation should correctly read quoted string values at the ends of lines
-    with open_function("tmp/csv_newline_qstring_last"+ext, 'wb') as f:
-        f.write("a,b\n")
-        f.write("1.0,\"hello\"\n")
-
-    result = mldb.perform("PUT", "/v1/datasets/x", [], {
-        "type": "text.csv.tabular",
-        "params": { "dataFileUrl": "file://tmp/csv_newline_qstring_last"+ext }
-    })
-    assert result["statusCode"] == 201
-    assert json.loads(result['response'])["status"]["rowCount"] == 1
-
-    result = mldb.perform("GET", "/v1/query", [
-        ["q", "select * from x"], ["format", "table"]], {})
-    mldb.log(result)
-    assert result["statusCode"] == 200
-    assert json.loads(result['response'])[1][1] == 1
-    assert json.loads(result['response'])[1][2] == "hello"
-
-    # CSV importation should correctly read string values at end of lines
-    with open_function("tmp/csv_newline_string_last"+ext, 'wb') as f:
-        f.write("a,b\n")
-        f.write("1.0,\"hello\"\n")
-
-    result = mldb.perform("PUT", "/v1/datasets/x", [], {
-        "type": "text.csv.tabular",
-        "params": { "dataFileUrl": "file://tmp/csv_newline_string_last"+ext }
-    })
-    assert result["statusCode"] == 201
-    assert json.loads(result['response'])["status"]["rowCount"] == 1
-
-    result = mldb.perform("GET", "/v1/query", [
-        ["q", "select * from x"], ["format", "table"]], {})
-    mldb.log(result)
-    assert result["statusCode"] == 200
-    assert json.loads(result['response'])[1][1] == 1
-    assert json.loads(result['response'])[1][2] == "hello"
-
-    # CSV importation should not fail with "bad seek" if missing trailing newline
-    with open_function("tmp/csv_newline_missing_last"+ext, 'wb') as f:
-        f.write("a,b\n")
-        f.write("1.0,1.0") #NOTE no trailing newline on the last line
-
-    result = mldb.perform("PUT", "/v1/datasets/x", [], {
-        "type": "text.csv.tabular",
-        "params": { "dataFileUrl": "file://tmp/csv_newline_missing_last"+ext }
-    })
-    mldb.log(result)
-
-    assert result["statusCode"] == 201
-    assert json.loads(result['response'])["status"]["rowCount"] == 1
-
-    result = mldb.perform("GET", "/v1/query", [
-        ["q", "select * from x"], ["format", "table"]], {})
-    mldb.log(result)
-    assert result["statusCode"] == 200
-    assert json.loads(result['response'])[1][1] == 1
-    assert json.loads(result['response'])[1][2] == 1
-
-
-    # CSV importation should not fail with "bad seek" if missing trailing newline
-    # with DOS line endings
-    with open_function("tmp/csv_newline_missing_last_dos"+ext, 'wb') as f:
-        f.write("a,b\r\n")
-        f.write("1.0,1.0") #NOTE no trailing newline on the last line
-
-    result = mldb.perform("PUT", "/v1/datasets/x", [], {
-        "type": "text.csv.tabular",
-        "params": { "dataFileUrl": "file://tmp/csv_newline_missing_last_dos"+ext }
-    })
-    mldb.log(result)
-
-    assert result["statusCode"] == 201
-    assert json.loads(result['response'])["status"]["rowCount"] == 1
-
-    result = mldb.perform("GET", "/v1/query", [
-        ["q", "select * from x"], ["format", "table"]], {})
-    mldb.log(result)
-    assert result["statusCode"] == 200
-    assert json.loads(result['response'])[1][1] == 1
-    assert json.loads(result['response'])[1][2] == 1
-
-
-    # CSV importation should accept a blank trailing line
-    with open_function("tmp/csv_newline_trailing_newlines"+ext, 'wb') as f:
-        f.write("a,b\n")
-        f.write("1.0,1.0\n") 
-        f.write("\n");  # NOTE: blank line at end
-
-    result = mldb.perform("PUT", "/v1/datasets/x", [], {
-        "type": "text.csv.tabular",
-        "params": { "dataFileUrl": "file://tmp/csv_newline_trailing_newlines"+ext }
-    })
-    mldb.log(result)
-
-    assert result["statusCode"] == 201
-    assert json.loads(result['response'])["status"]["rowCount"] == 1
-
-    result = mldb.perform("GET", "/v1/query", [
-        ["q", "select * from x"], ["format", "table"]], {})
-    mldb.log(result)
-    assert result["statusCode"] == 200
-    assert json.loads(result['response'])[1][1] == 1
-    assert json.loads(result['response'])[1][2] == 1
-
-
-    # CSV importation should accept a blank trailing line with DOS
-    with open_function("tmp/csv_newline_trailing_newlines_dos"+ext, 'wb') as f:
-        f.write("a,b\r\n")
-        f.write("1.0,1.0\r\n") 
-        f.write("\r\n");  # NOTE: blank line at end
-
-    result = mldb.perform("PUT", "/v1/datasets/x", [], {
-        "type": "text.csv.tabular",
-        "params": { "dataFileUrl": "file://tmp/csv_newline_trailing_newlines_dos"+ext }
-    })
-    mldb.log(result)
-
-    assert result["statusCode"] == 201
-    assert json.loads(result['response'])["status"]["rowCount"] == 1
-
-    result = mldb.perform("GET", "/v1/query", [
-        ["q", "select * from x"], ["format", "table"]], {})
-    mldb.log(result)
-    assert result["statusCode"] == 200
-    assert json.loads(result['response'])[1][1] == 1
-    assert json.loads(result['response'])[1][2] == 1
-
-
-# importing an empty file leads to an empty dataset
-path = "tmp/csv_empty.csv"
-with open(path, 'wb') as f:
-    os.utime(path, None)
-    
-result = mldb.perform("PUT", "/v1/datasets/empty_csv", [], {
-    "type": "text.csv.tabular",
-    "params": { "dataFileUrl": "file://"+path }
-})
-mldb.log(result)
-
-assert result["statusCode"] == 201, "expected an empty file to succeed"
-
-result = mldb.perform("GET", "/v1/query", [["q","SELECT count(*) FROM empty_csv"]], {})
-mldb.log(result)
-assert result["statusCode"] == 200, "expected query to empty dataset to succeed"
-assert json.loads(result["response"])[0]["columns"][0][1] == 0, "expected row count of empty dataset to be 0"
-
-result = mldb.perform("PUT", "/v1/datasets/does_not_exist_csv", [], {
-    "type": "text.csv.tabular",
-    "params": { "dataFileUrl": "file://this/path/does/not/exist.csv" }
-})
-mldb.log(result)
-
-assert result["statusCode"] == 400, "expected the call to fail"
-assert "No such file or directory" in json.loads(result['response'])["error"], \
-    "did not get the expected message MLDB-1299"
-
-mldb.script.set_return("success")
->>>>>>> 1c0df7e1
+    mldb.run_tests()