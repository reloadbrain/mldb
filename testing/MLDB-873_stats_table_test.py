--- conflicted
+++ resolved
@@ -202,12 +202,6 @@
 }
 rez = mldb.put("/v1/procedures/myroll_posneg_%s" % output_id, conf)
 mldb.log(rez)
-<<<<<<< HEAD
-rez = mldb.post("/v1/procedures/myroll_posneg_%s/runs" % output_id)
-mldb.log(rez)
-
-=======
->>>>>>> bab40331
 
 conf = {
     "type": "statsTable.bagOfWords.posneg",
